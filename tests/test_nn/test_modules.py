--- conflicted
+++ resolved
@@ -10,7 +10,6 @@
 import numpy
 import torch
 import unittest_templates
-from torch.nn import functional
 
 import pykeen.nn.modules
 import pykeen.utils
@@ -590,12 +589,6 @@
             u = 0.0
         #  head * (re_head + self.u * e_h) - tail * (re_tail + self.u * e_t) + re_mid
         h, r_head, r_mid, r_tail, t = strip_dim(h, r_head, r_mid, r_tail, t)
-<<<<<<< HEAD
-        h, t = [functional.normalize(x, p=2, dim=-1) for x in (h, t)]
-        return -(h * (r_head + u * torch.ones_like(r_head)) - t * (r_tail + u * torch.ones_like(r_tail)) + r_mid).norm(
-            p=p,
-        )
-=======
         return -(h * (r_head + u * torch.ones_like(r_head)) - t * (r_tail + u * torch.ones_like(r_tail)) + r_mid).norm(
             p=p,
         )
@@ -623,5 +616,4 @@
         h = strip_dim(*h)
         r = strip_dim(*r)
         t = strip_dim(*t)
-        return sum(s * (h[i] * r[j] * t[k]).sum(dim=-1) for i, j, k, s in coefficients)
->>>>>>> 7c0c9381
+        return sum(s * (h[i] * r[j] * t[k]).sum(dim=-1) for i, j, k, s in coefficients)