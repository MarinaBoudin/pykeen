--- conflicted
+++ resolved
@@ -65,12 +65,8 @@
     more_click
     pystow>=0.1.5
     docdata
-<<<<<<< HEAD
-    class_resolver>=0.0.7
     accelerate
-=======
     class_resolver>=0.0.12
->>>>>>> 8378e352
 
 zip_safe = false
 include_package_data = True
