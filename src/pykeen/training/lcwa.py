--- conflicted
+++ resolved
@@ -42,11 +42,7 @@
     [ruffinelli2020]_ call the LCWA ``KvsAll`` in their work.
     """
 
-<<<<<<< HEAD
-    supports_slicing: ClassVar[bool] = True
-=======
     supports_slicing: bool
->>>>>>> 9fcf2208
 
     def __init__(
         self,
