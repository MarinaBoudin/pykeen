"""Utility classes for constructing inductive datasets."""

from __future__ import annotations

import logging
import pathlib
from collections.abc import Iterable, Mapping
from dataclasses import dataclass
from typing import Any

from pystow.utils import download, name_from_url
from tabulate import tabulate

from ...constants import PYKEEN_DATASETS
from ...triples import CoreTriplesFactory, TriplesFactory
from ...utils import normalize_path

__all__ = [
    # Base class
    "InductiveDataset",
    # Mid-level classes
    "EagerInductiveDataset",
    "LazyInductiveDataset",
    "DisjointInductivePathDataset",
    "UnpackedRemoteDisjointInductiveDataset",
]

logger = logging.getLogger(__name__)


class InductiveDataset:
    """Contains transductive train and inductive inference/validation/test datasets."""

    #: A factory wrapping the training triples
    transductive_training: CoreTriplesFactory
    #: A factory wrapping the inductive inference triples that MIGHT or MIGHT NOT
    # share indices with the transductive training
    inductive_inference: CoreTriplesFactory
    #: A factory wrapping the testing triples, that share indices with the INDUCTIVE INFERENCE triples
    inductive_testing: CoreTriplesFactory
    #: A factory wrapping the validation triples, that share indices with the INDUCTIVE INFERENCE triples
<<<<<<< HEAD
    inductive_validation: Optional[CoreTriplesFactory] = None
=======
    inductive_validation: CoreTriplesFactory | None = None
    #: All datasets should take care of inverse triple creation
    create_inverse_triples: bool = True
>>>>>>> b8067611

    def _summary_rows(self):
        return [
            (label, triples_factory.num_entities, triples_factory.num_relations, triples_factory.num_triples)
            for label, triples_factory in zip(
                ("Transductive Training", "Inductive Inference", "Inductive Testing", "Inductive Validation"),
                (
                    self.transductive_training,
                    self.inductive_inference,
                    self.inductive_testing,
                    self.inductive_validation,
                ),
            )
        ]

    def summary_str(self, title: str | None = None, show_examples: int | None = 5, end="\n") -> str:
        """Make a summary string of all of the factories."""
        rows = self._summary_rows()
        n_triples = sum(count for *_, count in rows)
        rows.append(("Total", "-", "-", n_triples))
        t = tabulate(rows, headers=["Name", "Entities", "Relations", "Triples"])
        rv = f"{title or self.__class__.__name__} ()\n{t}"
        if show_examples:
            if not isinstance(self.transductive_training, TriplesFactory):
                raise AttributeError(f"{self.transductive_training.__class__} does not have labeling information.")
            examples = tabulate(
                self.transductive_training.label_triples(self.transductive_training.mapped_triples[:show_examples]),
                headers=["Head", "Relation", "tail"],
            )
            rv += "\n" + examples
        return rv + end

    def summarize(self, title: str | None = None, show_examples: int | None = 5, file=None) -> None:
        """Print a summary of the dataset."""
        print(self.summary_str(title=title, show_examples=show_examples), file=file)  # noqa:T201

    def __str__(self) -> str:  # noqa: D105
        return (
            f"{self.__class__.__name__}(Training num_entities={self.transductive_training.num_entities},"
            f" num_relations={self.transductive_training.num_relations})"
        )


@dataclass
class EagerInductiveDataset(InductiveDataset):
    """An eager inductive datasets."""

    transductive_training: CoreTriplesFactory
    inductive_inference: CoreTriplesFactory
    inductive_testing: CoreTriplesFactory
<<<<<<< HEAD
    inductive_validation: Optional[CoreTriplesFactory] = None
=======
    inductive_validation: CoreTriplesFactory | None = None
    create_inverse_triples: bool = True
>>>>>>> b8067611


class LazyInductiveDataset(InductiveDataset):
    """An inductive dataset that has lazy loading."""

    #: The actual instance of the training factory, which is exposed to the user through `transductive_training`
    _transductive_training: TriplesFactory | None = None
    #: The actual instance of the inductive inference factory,
    #: which is exposed to the user through `inductive_inference`
    _inductive_inference: TriplesFactory | None = None
    #: The actual instance of the testing factory, which is exposed to the user through `inductive_testing`
    _inductive_testing: TriplesFactory | None = None
    #: The actual instance of the validation factory, which is exposed to the user through `inductive_validation`
    _inductive_validation: TriplesFactory | None = None
    #: The directory in which the cached data is stored
    cache_root: pathlib.Path

    @property
    def transductive_training(self) -> TriplesFactory:  # type:ignore # noqa: D401
        """The training triples factory."""
        if not self._loaded:
            self._load()
        assert self._transductive_training is not None
        return self._transductive_training

    @property
    def inductive_inference(self) -> TriplesFactory:  # type:ignore # noqa: D401
        """The inductive inference triples factory. MIGHT or MIGHT NOT share indices with the transductive train."""
        if not self._loaded:
            self._load()
        assert self._inductive_inference is not None
        return self._inductive_inference

    @property
    def inductive_testing(self) -> TriplesFactory:  # type:ignore # noqa: D401
        """The testing triples factory that share indices with the INDUCTIVE INFERENCE triples factory."""
        if not self._loaded:
            self._load()
        assert self._inductive_testing is not None
        return self._inductive_testing

    @property
    def inductive_validation(self) -> TriplesFactory | None:  # type:ignore # noqa: D401
        """The validation triples factory that shares indices with the INDUCTIVE INFERENCE triples factory."""
        if not self._loaded:
            self._load()
        assert self._inductive_validation is not None
        return self._inductive_validation

    @property
    def _loaded(self) -> bool:
        return self._transductive_training is not None and self._inductive_inference is not None

    def _load(self) -> None:
        raise NotImplementedError

    def _load_validation(self) -> None:
        raise NotImplementedError

    def _help_cache(
        self,
        cache_root: None | str | pathlib.Path,
        version: str | None = None,
        sep_train_inference: bool = False,
    ) -> pathlib.Path:
        """Get the appropriate cache root directory.

        :param cache_root: If none is passed, defaults to a subfolder of the
            PyKEEN home directory defined in :data:`pykeen.constants.PYKEEN_HOME`.
            The subfolder is named based on the class inheriting from
            :class:`pykeen.datasets.base.Dataset`.
        :param version: accepts a string "v1" to "v4" to select among Teru et al inductive datasets
        :param sep_train_inference: a flag to store training and inference splits in different folders
        :returns: A path object for the calculated cache root directory
        """
        cache_root = normalize_path(
            cache_root, *self._cache_sub_directories(version=version), default=PYKEEN_DATASETS, mkdir=True
        )
        if sep_train_inference:
            # generate subfolders 'training' and  'inference'
            for name in ("training", "inference"):
                cache_root.joinpath(name).mkdir(parents=True, exist_ok=True)
        logger.debug("using cache root at %s", cache_root.as_uri())
        return cache_root

    def _cache_sub_directories(self, version: str | None) -> Iterable[str]:
        """Iterate over appropriate cache sub-directory."""
        # TODO: use class-resolver normalize?
        yield self.__class__.__name__.lower()
        # add v1 / v2 / v3 / v4 for inductive splits if available
        if version:
            yield version


class DisjointInductivePathDataset(LazyInductiveDataset):
    """A disjoint inductive dataset specified by paths.

    Contains a lazy reference to a training, inductive inference, inductive testing, and inductive validation dataset.
    In this dataset, inductive inference is disjoint with the transductive train
    """

    def __init__(
        self,
        transductive_training_path: str | pathlib.Path,
        inductive_inference_path: str | pathlib.Path,
        inductive_testing_path: str | pathlib.Path,
        inductive_validation_path: str | str | pathlib.Path,
        eager: bool = False,
<<<<<<< HEAD
        load_triples_kwargs: Optional[Mapping[str, Any]] = None,
=======
        create_inverse_triples: bool = False,
        load_triples_kwargs: Mapping[str, Any] | None = None,
>>>>>>> b8067611
    ) -> None:
        """Initialize the dataset.

        :param transductive_training_path: Path to the training triples file or training triples file.
        :param inductive_inference_path: Path to the inductive inference triples file or training triples file.
        :param inductive_testing_path: Path to the testing triples file or testing triples file.
        :param inductive_validation_path: Path to the validation triples file or validation triples file.
        :param eager: Should the data be loaded eagerly? Defaults to false.
        :param load_triples_kwargs: Arguments to pass through to :func:`TriplesFactory.from_path`
            and ultimately through to :func:`pykeen.triples.utils.load_triples`.
        """
        self.transductive_training_path = pathlib.Path(transductive_training_path)
        self.inductive_inference_path = pathlib.Path(inductive_inference_path)
        self.inductive_testing_path = pathlib.Path(inductive_testing_path)
        self.inductive_validation_path = pathlib.Path(inductive_validation_path)

        self.load_triples_kwargs = load_triples_kwargs

        if eager:
            self._load()

    def _load(self) -> None:
        self._transductive_training = TriplesFactory.from_path(
            path=self.transductive_training_path,
            load_triples_kwargs=self.load_triples_kwargs,
        )

        # important: inductive_inference shares the same RELATIONS with the transductive training graph
        self._inductive_inference = TriplesFactory.from_path(
            path=self.inductive_inference_path,
            relation_to_id=self._transductive_training.relation_to_id,
            load_triples_kwargs=self.load_triples_kwargs,
        )

        # inductive validation shares both ENTITIES and RELATIONS with the inductive inference graph
        self._inductive_validation = TriplesFactory.from_path(
            path=self.inductive_validation_path,
            entity_to_id=self._inductive_inference.entity_to_id,  # shares entity index with inductive inference
            relation_to_id=self._inductive_inference.relation_to_id,  # shares relation index with inductive inference
            load_triples_kwargs=self.load_triples_kwargs,
        )

        # inductive testing shares both ENTITIES and RELATIONS with the inductive inference graph
        self._inductive_testing = TriplesFactory.from_path(
            path=self.inductive_testing_path,
            entity_to_id=self._inductive_inference.entity_to_id,  # share entity index with inductive inference
            relation_to_id=self._inductive_inference.relation_to_id,  # share relation index with inductive inference
            load_triples_kwargs=self.load_triples_kwargs,
        )

    def __repr__(self) -> str:  # noqa: D105
        return (
            f'{self.__class__.__name__}(training_path="{self.transductive_training_path}", '
            f' inductive_inference="{self.inductive_inference_path}",'
            f' inductive_test="{self.inductive_testing_path}",'
            f' inductive_validation="{self.inductive_validation_path}")'
        )


class UnpackedRemoteDisjointInductiveDataset(DisjointInductivePathDataset):
    """A dataset with all four of train, inductive_inference, inductive test, and inductive validation sets as URLs."""

    def __init__(
        self,
        transductive_training_url: str,
        inductive_inference_url: str,
        inductive_testing_url: str,
        inductive_validation_url: str,
        cache_root: str | None = None,
        force: bool = False,
        eager: bool = False,
<<<<<<< HEAD
        load_triples_kwargs: Optional[Mapping[str, Any]] = None,
        download_kwargs: Optional[Mapping[str, Any]] = None,
        version: Optional[str] = None,
=======
        create_inverse_triples: bool = False,
        load_triples_kwargs: Mapping[str, Any] | None = None,
        download_kwargs: Mapping[str, Any] | None = None,
        version: str | None = None,
>>>>>>> b8067611
    ):
        """Initialize dataset.

        :param transductive_training_url: The URL of the training file
        :param inductive_inference_url: The URL of the inductive inference graph file
        :param inductive_testing_url: The URL of the inductive testing file
        :param inductive_validation_url: The URL of the inductive validation file
        :param cache_root:
            An optional directory to store the extracted files. Is none is given, the default PyKEEN directory is used.
            This is defined either by the environment variable ``PYKEEN_HOME`` or defaults to ``~/.data/pykeen``.
        :param force: If true, redownload any cached files
        :param eager: Should the data be loaded eagerly? Defaults to false.
        :param load_triples_kwargs: Arguments to pass through to :func:`TriplesFactory.from_path`
            and ultimately through to :func:`pykeen.triples.utils.load_triples`.
        :param download_kwargs: Keyword arguments to pass to :func:`pystow.utils.download`
        :param version: accepts a string "v1" to "v4" to select among Teru et al inductive datasets
        """
        self.cache_root = self._help_cache(cache_root, version, sep_train_inference=True)

        self.transductive_training_url = transductive_training_url
        self.inductive_inference_url = inductive_inference_url
        self.inductive_testing_url = inductive_testing_url
        self.inductive_validation_url = inductive_validation_url

        transductive_training_path = self.cache_root.joinpath("training", name_from_url(self.transductive_training_url))
        inductive_inference_path = self.cache_root.joinpath("inference", name_from_url(self.inductive_inference_url))
        inductive_testing_path = self.cache_root.joinpath("inference", name_from_url(self.inductive_testing_url))
        inductive_validation_path = self.cache_root.joinpath("inference", name_from_url(self.inductive_validation_url))

        download_kwargs = {} if download_kwargs is None else dict(download_kwargs)
        download_kwargs.setdefault("backend", "urllib")

        for url, path in [
            (self.transductive_training_url, transductive_training_path),
            (self.inductive_inference_url, inductive_inference_path),
            (self.inductive_testing_url, inductive_testing_path),
            (self.inductive_validation_url, inductive_validation_path),
        ]:
            if force or not path.is_file():
                download(url, path, **download_kwargs)

        super().__init__(
            transductive_training_path=transductive_training_path,
            inductive_inference_path=inductive_inference_path,
            inductive_testing_path=inductive_testing_path,
            inductive_validation_path=inductive_validation_path,
            eager=eager,
            load_triples_kwargs=load_triples_kwargs,
        )<|MERGE_RESOLUTION|>--- conflicted
+++ resolved
@@ -39,13 +39,7 @@
     #: A factory wrapping the testing triples, that share indices with the INDUCTIVE INFERENCE triples
     inductive_testing: CoreTriplesFactory
     #: A factory wrapping the validation triples, that share indices with the INDUCTIVE INFERENCE triples
-<<<<<<< HEAD
-    inductive_validation: Optional[CoreTriplesFactory] = None
-=======
     inductive_validation: CoreTriplesFactory | None = None
-    #: All datasets should take care of inverse triple creation
-    create_inverse_triples: bool = True
->>>>>>> b8067611
 
     def _summary_rows(self):
         return [
@@ -96,12 +90,7 @@
     transductive_training: CoreTriplesFactory
     inductive_inference: CoreTriplesFactory
     inductive_testing: CoreTriplesFactory
-<<<<<<< HEAD
-    inductive_validation: Optional[CoreTriplesFactory] = None
-=======
     inductive_validation: CoreTriplesFactory | None = None
-    create_inverse_triples: bool = True
->>>>>>> b8067611
 
 
 class LazyInductiveDataset(InductiveDataset):
@@ -210,12 +199,7 @@
         inductive_testing_path: str | pathlib.Path,
         inductive_validation_path: str | str | pathlib.Path,
         eager: bool = False,
-<<<<<<< HEAD
-        load_triples_kwargs: Optional[Mapping[str, Any]] = None,
-=======
-        create_inverse_triples: bool = False,
         load_triples_kwargs: Mapping[str, Any] | None = None,
->>>>>>> b8067611
     ) -> None:
         """Initialize the dataset.
 
@@ -287,16 +271,9 @@
         cache_root: str | None = None,
         force: bool = False,
         eager: bool = False,
-<<<<<<< HEAD
-        load_triples_kwargs: Optional[Mapping[str, Any]] = None,
-        download_kwargs: Optional[Mapping[str, Any]] = None,
-        version: Optional[str] = None,
-=======
-        create_inverse_triples: bool = False,
         load_triples_kwargs: Mapping[str, Any] | None = None,
         download_kwargs: Mapping[str, Any] | None = None,
         version: str | None = None,
->>>>>>> b8067611
     ):
         """Initialize dataset.
 
