# -*- coding: utf-8 -*-

"""Utility classes for constructing datasets."""

from __future__ import annotations

import logging
import pathlib
import tarfile
import zipfile
from abc import abstractmethod
from io import BytesIO
from typing import Any, ClassVar, Dict, Iterable, List, Mapping, Optional, Sequence, Tuple, Type, Union, cast

import click
import docdata
import pandas as pd
import requests
import torch
from more_click import verbose_option
from pystow.utils import download, name_from_url
from tabulate import tabulate

from ..constants import PYKEEN_DATASETS
from ..triples import CoreTriplesFactory, TriplesFactory
from ..triples.deteriorate import deteriorate
from ..triples.remix import remix
from ..triples.triples_factory import splits_similarity
from ..typing import TorchRandomHint
from ..utils import normalize_string

__all__ = [
    "Dataset",
    "EagerDataset",
    "LazyDataset",
    "PathDataset",
    "RemoteDataset",
    "UnpackedRemoteDataset",
    "TarFileRemoteDataset",
    "PackedZipRemoteDataset",
    "CompressedSingleDataset",
    "TarFileSingleDataset",
    "ZipSingleDataset",
    "TabbedDataset",
    "SingleTabbedDataset",
    "dataset_similarity",
]

logger = logging.getLogger(__name__)


def dataset_similarity(a: Dataset, b: Dataset, metric: Optional[str] = None) -> float:
    """Calculate the similarity between two datasets.

    :param a: The reference dataset
    :param b: The target dataset
    :param metric: The similarity metric to use. Defaults to `tanimoto`. Could either be a symmetric
        or asymmetric metric.
    :returns: A scalar value between 0 and 1 where closer to 1 means the datasets are more
        similar based on the metric.

    :raises ValueError: if an invalid metric type is passed. Right now, there's only `tanimoto`,
        but this could change in later.
    """
    if metric == "tanimoto" or metric is None:
        return splits_similarity(a._tup(), b._tup())
    raise ValueError(f"invalid metric: {metric}")


class Dataset:
    """Contains a lazy reference to a training, testing, and validation dataset."""

    #: A factory wrapping the training triples
    training: CoreTriplesFactory
    #: A factory wrapping the testing triples, that share indices with the training triples
    testing: CoreTriplesFactory
    #: A factory wrapping the validation triples, that share indices with the training triples
    validation: Optional[CoreTriplesFactory]
<<<<<<< HEAD
=======
    #: All datasets should take care of inverse triple creation
    create_inverse_triples: bool
    #: the dataset's name
    metadata: Optional[Mapping[str, Any]] = None

    metadata_file_name: ClassVar[str] = "metadata.pth"

    def __eq__(self, __o: object) -> bool:  # noqa: D105
        return (
            isinstance(__o, Dataset)
            and (self.training == __o.training)
            and (self.testing == __o.testing)
            and ((self.validation is None and __o.validation is None) or (self.validation == __o.validation))
            and (self.create_inverse_triples == __o.create_inverse_triples)
        )
>>>>>>> 09f8b496

    @property
    def factory_dict(self) -> Mapping[str, CoreTriplesFactory]:
        """Return a dictionary of the three factories."""
        rv = dict(
            training=self.training,
            testing=self.testing,
        )
        if self.validation:
            rv["validation"] = self.validation
        return rv

    @property
    def entity_to_id(self):  # noqa: D401
        """The mapping of entity labels to IDs."""
        if not isinstance(self.training, TriplesFactory):
            raise AttributeError(f"{self.training.__class__} does not have labeling information.")
        return self.training.entity_to_id

    @property
    def relation_to_id(self):  # noqa: D401
        """The mapping of relation labels to IDs."""
        if not isinstance(self.training, TriplesFactory):
            raise AttributeError(f"{self.training.__class__} does not have labeling information.")
        return self.training.relation_to_id

    @property
    def num_entities(self):  # noqa: D401
        """The number of entities."""
        return self.training.num_entities

    @property
    def num_relations(self):  # noqa: D401
        """The number of relations."""
        return self.training.num_relations

    @staticmethod
    def triples_sort_key(cls: Type[Dataset]) -> int:
        """Get the number of triples for sorting."""
        return docdata.get_docdata(cls)["statistics"]["triples"]

    def _summary_rows(self):
        return [
            (label, triples_factory.num_entities, triples_factory.num_relations, triples_factory.num_triples)
            for label, triples_factory in zip(
                ("Training", "Testing", "Validation"), (self.training, self.testing, self.validation)
            )
        ]

    def summary_str(self, title: Optional[str] = None, show_examples: Optional[int] = 5, end="\n") -> str:
        """Make a summary string of all of the factories."""
        rows = self._summary_rows()
        n_triples = sum(count for *_, count in rows)
        rows.append(("Total", "-", "-", n_triples))
        t = tabulate(rows, headers=["Name", "Entities", "Relations", "Triples"])
        rv = f"{title or self.__class__.__name__} ()\n{t}"
        if show_examples:
            if not isinstance(self.training, TriplesFactory):
                raise AttributeError(f"{self.training.__class__} does not have labeling information.")
            examples = tabulate(
                self.training.label_triples(self.training.mapped_triples[:show_examples]),
                headers=["Head", "Relation", "tail"],
            )
            rv += "\n" + examples
        return rv + end

    def summarize(self, title: Optional[str] = None, show_examples: Optional[int] = 5, file=None) -> None:
        """Print a summary of the dataset."""
        print(self.summary_str(title=title, show_examples=show_examples), file=file)  # noqa:T001

    def _extra_repr(self) -> Iterable[str]:
        """Yield extra entries for the instance's string representation."""
        yield f"num_entities={self.num_entities}"
        yield f"num_relations={self.num_relations}"
        yield f"create_inverse_triples={self.create_inverse_triples}"

    def __str__(self) -> str:  # noqa: D105
        return f"{self.__class__.__name__}({', '.join(self._extra_repr())})"

    @classmethod
    def from_path(cls, path: Union[str, pathlib.Path], ratios: Optional[List[float]] = None) -> "Dataset":
        """Create a dataset from a single triples factory by splitting it in 3."""
        tf = TriplesFactory.from_path(path=path)
        return cls.from_tf(tf=tf, ratios=ratios)

    @classmethod
    def from_directory_binary(cls, path: Union[str, pathlib.Path]) -> "Dataset":
        """Load a dataset from a directory."""
        path = pathlib.Path(path)

        if not path.is_dir():
            raise NotADirectoryError(path)

        tfs = dict()
        # TODO: Make a constant for the names
        for key in ("training", "testing", "validation"):
            tf_path = path.joinpath(key)
            if tf_path.is_dir():
                tfs[key] = TriplesFactory.from_path_binary(path=tf_path)
            else:
                logger.warning(f"{tf_path.as_uri()} does not exist.")
        metadata_path = path.joinpath(cls.metadata_file_name)
        metadata = torch.load(metadata_path) if metadata_path.is_file() else None
        return EagerDataset(**tfs, metadata=metadata)

    def to_directory_binary(self, path: Union[str, pathlib.Path]) -> None:
        """Store a dataset to a path in binary format."""
        path = pathlib.Path(path)
        for key, factory in self.factory_dict.items():
            tf_path = path.joinpath(key)
            factory.to_path_binary(tf_path)
            logger.info(f"Stored {key} factory to {tf_path.as_uri()}")
        metadata = dict(self.metadata or {})
        metadata.setdefault("name", self.get_normalized_name())
        torch.save(metadata, path.joinpath(self.metadata_file_name))

    @staticmethod
    def from_tf(tf: TriplesFactory, ratios: Optional[List[float]] = None) -> "Dataset":
        """Create a dataset from a single triples factory by splitting it in 3."""
        training, testing, validation = cast(
            Tuple[TriplesFactory, TriplesFactory, TriplesFactory],
            tf.split(ratios or [0.8, 0.1, 0.1]),
        )
        return EagerDataset(training=training, testing=testing, validation=validation)

    @classmethod
    def cli(cls) -> None:
        """Run the CLI."""

        @click.command(help=f"{cls.__name__} Dataset CLI.")
        @verbose_option
        def main():
            """Run the dataset CLI."""
            click.secho(f"Loading {cls.__name__}", fg="green", bold=True)
            click.echo(cls().summary_str())

        main()

    def get_normalized_name(self) -> str:
        """Get the normalized name of the dataset."""
        return normalize_string((self.metadata or {}).get("name") or self.__class__.__name__)

    def remix(self, random_state: TorchRandomHint = None, **kwargs) -> Dataset:
        """Remix a dataset using :func:`pykeen.triples.remix.remix`."""
        return EagerDataset(
            *remix(
                *self._tup(),
                random_state=random_state,
                **kwargs,
            ),
        )

    def deteriorate(self, n: Union[int, float], random_state: TorchRandomHint = None) -> Dataset:
        """Deteriorate n triples from the dataset's training with :func:`pykeen.triples.deteriorate.deteriorate`."""
        return EagerDataset(
            *deteriorate(
                *self._tup(),
                n=n,
                random_state=random_state,
            )
        )

    def similarity(self, other: Dataset, metric: Optional[str] = None) -> float:
        """Compute the similarity between two shuffles of the same dataset.

        :param other: The other shuffling of the dataset
        :param metric: The metric to use. Defaults to `tanimoto`.
        :return: A float of the similarity

        .. seealso:: :func:`pykeen.triples.triples_factory.splits_similarity`.
        """
        return dataset_similarity(self, other, metric=metric)

    def _tup(self):
        if self.validation is None:
            return self.training, self.testing
        return self.training, self.testing, self.validation


class EagerDataset(Dataset):
    """A dataset that has already been loaded."""

    def __init__(
        self,
        training: CoreTriplesFactory,
        testing: CoreTriplesFactory,
        validation: Optional[CoreTriplesFactory] = None,
        *,
        metadata: Optional[Mapping[str, Any]] = None,
    ) -> None:
        """Initialize the eager dataset.

        :param training: A pre-defined triples factory with training triples
        :param testing: A pre-defined triples factory with testing triples
        :param validation: A pre-defined triples factory with validation triples
        :param metadata: additional metadata to store inside the dataset
        """
        self.training = training
        self.testing = testing
        self.validation = validation
<<<<<<< HEAD
=======
        self.create_inverse_triples = (
            training.create_inverse_triples
            and testing.create_inverse_triples
            and (self.validation is None or self.validation.create_inverse_triples)
        )
        self.metadata = metadata

    def _extra_repr(self) -> Iterable[str]:  # noqa: D102
        yield from super()._extra_repr()
        yield f"metadata={self.metadata}"
>>>>>>> 09f8b496


class LazyDataset(Dataset):
    """A dataset that has lazy loading."""

    #: The actual instance of the training factory, which is exposed to the user through `training`
    _training: Optional[TriplesFactory] = None
    #: The actual instance of the testing factory, which is exposed to the user through `testing`
    _testing: Optional[TriplesFactory] = None
    #: The actual instance of the validation factory, which is exposed to the user through `validation`
    _validation: Optional[TriplesFactory] = None
    #: The directory in which the cached data is stored
    cache_root: pathlib.Path

    @property
    def training(self) -> TriplesFactory:  # type:ignore # noqa: D401
        """The training triples factory."""
        if not self._loaded:
            self._load()
        assert self._training is not None
        return self._training

    @property
    def testing(self) -> TriplesFactory:  # type:ignore # noqa: D401
        """The testing triples factory that shares indices with the training triples factory."""
        if not self._loaded:
            self._load()
        assert self._testing is not None
        return self._testing

    @property
    def validation(self) -> Optional[TriplesFactory]:  # type:ignore # noqa: D401
        """The validation triples factory that shares indices with the training triples factory."""
        if not self._loaded:
            self._load()
        if not self._loaded_validation:
            self._load_validation()
        return self._validation

    @property
    def _loaded(self) -> bool:
        return self._training is not None and self._testing is not None

    @property
    def _loaded_validation(self):
        return self._validation is not None

    def _load(self) -> None:
        raise NotImplementedError

    def _load_validation(self) -> None:
        raise NotImplementedError

    def _help_cache(self, cache_root: Union[None, str, pathlib.Path]) -> pathlib.Path:
        """Get the appropriate cache root directory.

        :param cache_root: If none is passed, defaults to a subfolder of the
            PyKEEN home directory defined in :data:`pykeen.constants.PYKEEN_HOME`.
            The subfolder is named based on the class inheriting from
            :class:`pykeen.datasets.base.Dataset`.
        :returns: A path object for the calculated cache root directory
        """
        if cache_root is None:
            cache_root = PYKEEN_DATASETS
        cache_root = pathlib.Path(cache_root).resolve()
        cache_root = self._extend_cache_root(cache_root=cache_root)
        cache_root.mkdir(parents=True, exist_ok=True)
        logger.debug("using cache root at %s", cache_root.as_uri())
        return cache_root

    def _extend_cache_root(self, cache_root: pathlib.Path) -> pathlib.Path:
        """Get appropriate cache sub-directory."""
        return cache_root.joinpath(self.__class__.__name__.lower())


class PathDataset(LazyDataset):
    """Contains a lazy reference to a training, testing, and validation dataset."""

    def __init__(
        self,
        training_path: Union[str, pathlib.Path],
        testing_path: Union[str, pathlib.Path],
        validation_path: Union[None, str, pathlib.Path],
        eager: bool = False,
        load_triples_kwargs: Optional[Mapping[str, Any]] = None,
    ) -> None:
        """Initialize the dataset.

        :param training_path: Path to the training triples file or training triples file.
        :param testing_path: Path to the testing triples file or testing triples file.
        :param validation_path: Path to the validation triples file or validation triples file.
        :param eager: Should the data be loaded eagerly? Defaults to false.
        :param load_triples_kwargs: Arguments to pass through to :func:`TriplesFactory.from_path`
            and ultimately through to :func:`pykeen.triples.utils.load_triples`.
        """
        self.training_path = pathlib.Path(training_path)
        self.testing_path = pathlib.Path(testing_path)
        self.validation_path = pathlib.Path(validation_path) if validation_path else None

        self.load_triples_kwargs = load_triples_kwargs

        if eager:
            self._load()
            self._load_validation()

    def _load(self) -> None:
        self._training = TriplesFactory.from_path(
            path=self.training_path,
            load_triples_kwargs=self.load_triples_kwargs,
        )
        self._testing = TriplesFactory.from_path(
            path=self.testing_path,
            entity_to_id=self._training.entity_to_id,  # share entity index with training
            relation_to_id=self._training.relation_to_id,  # share relation index with training
            load_triples_kwargs=self.load_triples_kwargs,
        )

    def _load_validation(self) -> None:
        # don't call this function by itself. assumes called through the `validation`
        # property and the _training factory has already been loaded
        assert self._training is not None
        if self.validation_path is None:
            self._validation = None
        else:
            self._validation = TriplesFactory.from_path(
                path=self.validation_path,
                entity_to_id=self._training.entity_to_id,  # share entity index with training
                relation_to_id=self._training.relation_to_id,  # share relation index with training
                load_triples_kwargs=self.load_triples_kwargs,
            )

    def __repr__(self) -> str:  # noqa: D105
        return (
            f'{self.__class__.__name__}(training_path="{self.training_path}", testing_path="{self.testing_path}",'
            f' validation_path="{self.validation_path}")'
        )


class UnpackedRemoteDataset(PathDataset):
    """A dataset with all three of train, test, and validation sets as URLs."""

    def __init__(
        self,
        training_url: str,
        testing_url: str,
        validation_url: str,
        cache_root: Optional[str] = None,
        force: bool = False,
        eager: bool = False,
        load_triples_kwargs: Optional[Mapping[str, Any]] = None,
        download_kwargs: Optional[Mapping[str, Any]] = None,
    ):
        """Initialize dataset.

        :param training_url: The URL of the training file
        :param testing_url: The URL of the testing file
        :param validation_url: The URL of the validation file
        :param cache_root:
            An optional directory to store the extracted files. Is none is given, the default PyKEEN directory is used.
            This is defined either by the environment variable ``PYKEEN_HOME`` or defaults to ``~/.data/pykeen``.
        :param force: If true, redownload any cached files
        :param eager: Should the data be loaded eagerly? Defaults to false.
        :param load_triples_kwargs: Arguments to pass through to :func:`TriplesFactory.from_path`
            and ultimately through to :func:`pykeen.triples.utils.load_triples`.
        :param download_kwargs: Keyword arguments to pass to :func:`pystow.utils.download`
        """
        self.cache_root = self._help_cache(cache_root)

        self.training_url = training_url
        self.testing_url = testing_url
        self.validation_url = validation_url

        training_path = self.cache_root.joinpath(name_from_url(self.training_url))
        testing_path = self.cache_root.joinpath(name_from_url(self.testing_url))
        validation_path = self.cache_root.joinpath(name_from_url(self.validation_url))

        download_kwargs = {} if download_kwargs is None else dict(download_kwargs)
        download_kwargs.setdefault("backend", "urllib")

        for url, path in [
            (self.training_url, training_path),
            (self.testing_url, testing_path),
            (self.validation_url, validation_path),
        ]:
            if force or not path.is_file():
                download(url, path, **download_kwargs)

        super().__init__(
            training_path=training_path,
            testing_path=testing_path,
            validation_path=validation_path,
            eager=eager,
            load_triples_kwargs=load_triples_kwargs,
        )


class RemoteDataset(PathDataset):
    """Contains a lazy reference to a remote dataset that is loaded if needed."""

    def __init__(
        self,
        url: str,
        relative_training_path: Union[str, pathlib.PurePath],
        relative_testing_path: Union[str, pathlib.PurePath],
        relative_validation_path: Union[str, pathlib.PurePath],
        cache_root: Optional[str] = None,
        eager: bool = False,
    ):
        """Initialize dataset.

        :param url:
            The url where to download the dataset from.
        :param relative_training_path: The path inside the cache root where the training path gets extracted
        :param relative_testing_path: The path inside the cache root where the testing path gets extracted
        :param relative_validation_path: The path inside the cache root where the validation path gets extracted
        :param cache_root:
            An optional directory to store the extracted files. Is none is given, the default PyKEEN directory is used.
            This is defined either by the environment variable ``PYKEEN_HOME`` or defaults to ``~/.data/pykeen``.
        :param eager: Should the data be loaded eagerly? Defaults to false.
        """
        self.cache_root = self._help_cache(cache_root)

        self.url = url
        self._relative_training_path = pathlib.PurePath(relative_training_path)
        self._relative_testing_path = pathlib.PurePath(relative_testing_path)
        self._relative_validation_path = pathlib.PurePath(relative_validation_path)

        training_path, testing_path, validation_path = self._get_paths()
        super().__init__(
            training_path=training_path,
            testing_path=testing_path,
            validation_path=validation_path,
            eager=eager,
        )

    def _get_paths(self) -> Tuple[pathlib.Path, pathlib.Path, pathlib.Path]:  # noqa: D401
        """The paths where the extracted files can be found."""
        return (
            self.cache_root.joinpath(self._relative_training_path),
            self.cache_root.joinpath(self._relative_testing_path),
            self.cache_root.joinpath(self._relative_validation_path),
        )

    @abstractmethod
    def _extract(self, archive_file: BytesIO) -> None:
        """Extract from the downloaded file."""
        raise NotImplementedError

    def _get_bytes(self) -> BytesIO:
        logger.info(f"Requesting dataset from {self.url}")
        res = requests.get(url=self.url)
        res.raise_for_status()
        return BytesIO(res.content)

    def _load(self) -> None:  # noqa: D102
        all_unpacked = all(path.is_file() for path in self._get_paths())

        if not all_unpacked:
            archive_file = self._get_bytes()
            self._extract(archive_file=archive_file)
            logger.info(f"Extracted to {self.cache_root}.")

        super()._load()


class TarFileRemoteDataset(RemoteDataset):
    """A remote dataset stored as a tar file."""

    def _extract(self, archive_file: BytesIO) -> None:  # noqa: D102
        with tarfile.open(fileobj=archive_file) as tf:
            tf.extractall(path=self.cache_root)


class PackedZipRemoteDataset(LazyDataset):
    """Contains a lazy reference to a remote dataset that is loaded if needed."""

    head_column: int = 0
    relation_column: int = 1
    tail_column: int = 2
    sep = "\t"
    header = None

    def __init__(
        self,
        relative_training_path: Union[str, pathlib.PurePath],
        relative_testing_path: Union[str, pathlib.PurePath],
        relative_validation_path: Union[str, pathlib.PurePath],
        url: Optional[str] = None,
        name: Optional[str] = None,
        cache_root: Optional[str] = None,
        eager: bool = False,
    ):
        """Initialize dataset.

        :param relative_training_path: The path inside the zip file for the training data
        :param relative_testing_path: The path inside the zip file for the testing data
        :param relative_validation_path: The path inside the zip file for the validation data
        :param url:
            The url where to download the dataset from
        :param name:
            The name of the file. If not given, tries to get the name from the end of the URL
        :param cache_root:
            An optional directory to store the extracted files. Is none is given, the default PyKEEN directory is used.
            This is defined either by the environment variable ``PYKEEN_HOME`` or defaults to ``~/.pykeen``.
        :param eager: Should the data be loaded eagerly? Defaults to false.

        :raises ValueError: if there's no URL specified and there is no data already at the calculated path
        """
        self.cache_root = self._help_cache(cache_root)

        self.name = name or name_from_url(url)
        self.path = self.cache_root.joinpath(self.name)
        logger.debug("file path at %s", self.path)

        self.url = url
        if not self.path.is_file() and not self.url:
            raise ValueError(f"must specify url to download from since path does not exist: {self.path}")

        self.relative_training_path = pathlib.PurePath(relative_training_path)
        self.relative_testing_path = pathlib.PurePath(relative_testing_path)
        self.relative_validation_path = pathlib.PurePath(relative_validation_path)
        if eager:
            self._load()
            self._load_validation()

    def _load(self) -> None:  # noqa: D102
        self._training = self._load_helper(self.relative_training_path)
        self._testing = self._load_helper(
            self.relative_testing_path,
            entity_to_id=self._training.entity_to_id,
            relation_to_id=self._training.relation_to_id,
        )

    def _load_validation(self) -> None:
        assert self._training is not None
        self._validation = self._load_helper(
            self.relative_validation_path,
            entity_to_id=self._training.entity_to_id,
            relation_to_id=self._training.relation_to_id,
        )

    def _load_helper(
        self,
        relative_path: pathlib.PurePath,
        entity_to_id: Optional[Mapping[str, Any]] = None,
        relation_to_id: Optional[Mapping[str, Any]] = None,
    ) -> TriplesFactory:
        if not self.path.is_file():
            if self.url is None:
                raise ValueError("url should be set")
            logger.info("downloading data from %s to %s", self.url, self.path)
            download(url=self.url, path=self.path)

        with zipfile.ZipFile(file=self.path) as zf:
            # relative paths within zip file's always follow Posix path, even on Windows
            with zf.open(relative_path.as_posix()) as file:
                logger.debug("loading %s", relative_path)
                df = pd.read_csv(
                    file,
                    usecols=[self.head_column, self.relation_column, self.tail_column],
                    header=self.header,
                    sep=self.sep,
                )
                return TriplesFactory.from_labeled_triples(
                    triples=df.values,
                    metadata={"path": relative_path},
                    entity_to_id=entity_to_id,
                    relation_to_id=relation_to_id,
                )


class CompressedSingleDataset(LazyDataset):
    """Loads a dataset that's a single file inside an archive."""

    ratios = (0.8, 0.1, 0.1)

    def __init__(
        self,
        url: str,
        relative_path: Union[str, pathlib.PurePosixPath],
        name: Optional[str] = None,
        cache_root: Optional[str] = None,
        eager: bool = False,
        delimiter: Optional[str] = None,
        random_state: TorchRandomHint = None,
    ):
        """Initialize dataset.

        :param url:
            The url where to download the dataset from
        :param relative_path:
            The path inside the archive to the contained dataset.
        :param name:
            The name of the file. If not given, tries to get the name from the end of the URL
        :param cache_root:
            An optional directory to store the extracted files. Is none is given, the default PyKEEN directory is used.
            This is defined either by the environment variable ``PYKEEN_HOME`` or defaults to ``~/.pykeen``.
        :param eager: Should the data be loaded eagerly? Defaults to false.
        :param random_state: An optional random state to make the training/testing/validation split reproducible.
        :param delimiter:
            The delimiter for the contained dataset.
        """
        self.cache_root = self._help_cache(cache_root)

        self.name = name or name_from_url(url)
        self.random_state = random_state
        self.delimiter = delimiter or "\t"
        self.url = url
        self._relative_path = pathlib.PurePosixPath(relative_path)

        if eager:
            self._load()

    def _get_path(self) -> pathlib.Path:
        return self.cache_root.joinpath(self.name)

    def _load(self) -> None:
        df = self._get_df()
        tf_path = self._get_path()
        tf = TriplesFactory.from_labeled_triples(
            triples=df.values,
            metadata={"path": tf_path},
        )
        self._training, self._testing, self._validation = cast(
            Tuple[TriplesFactory, TriplesFactory, TriplesFactory],
            tf.split(
                ratios=self.ratios,
                random_state=self.random_state,
            ),
        )
        logger.info("[%s] done splitting data from %s", self.__class__.__name__, tf_path)

    def _get_df(self) -> pd.DataFrame:
        raise NotImplementedError

    def _load_validation(self) -> None:
        pass  # already loaded by _load()


class ZipSingleDataset(CompressedSingleDataset):
    """Loads a dataset that's a single file inside a zip archive."""

    def _get_df(self) -> pd.DataFrame:
        path = self._get_path()
        if not path.is_file():
            download(self.url, self._get_path())  # noqa:S310

        with zipfile.ZipFile(path) as zip_file:
            with zip_file.open(self._relative_path.as_posix()) as file:
                df = pd.read_csv(file, sep=self.delimiter)
        return df


class TarFileSingleDataset(CompressedSingleDataset):
    """Loads a dataset that's a single file inside a tar.gz archive."""

    def _get_df(self) -> pd.DataFrame:
        if not self._get_path().is_file():
            download(self.url, self._get_path())  # noqa:S310

        _actual_path = self.cache_root.joinpath(self._relative_path)
        if not _actual_path.is_file():
            logger.error(
                "[%s] untaring from %s (%s) to %s",
                self.__class__.__name__,
                self._get_path(),
                self._relative_path,
                _actual_path,
            )
            with tarfile.open(self._get_path()) as tar_file:
                # tarfile does not like pathlib
                tar_file.extract(str(self._relative_path), self.cache_root)

        df = pd.read_csv(_actual_path, sep=self.delimiter)
        return df


class TabbedDataset(LazyDataset):
    """This class is for when you've got a single TSV of edges and want them to get auto-split."""

    ratios: ClassVar[Sequence[float]] = (0.8, 0.1, 0.1)
    _triples_factory: Optional[TriplesFactory]

    def __init__(
        self,
        cache_root: Optional[str] = None,
        eager: bool = False,
        random_state: TorchRandomHint = None,
    ):
        """Initialize dataset.

        :param cache_root:
            An optional directory to store the extracted files. Is none is given, the default PyKEEN directory is used.
            This is defined either by the environment variable ``PYKEEN_HOME`` or defaults to ``~/.pykeen``.
        :param eager: Should the data be loaded eagerly? Defaults to false.
        :param random_state: An optional random state to make the training/testing/validation split reproducible.
        """
        self.cache_root = self._help_cache(cache_root)

        self._triples_factory = None
        self.random_state = random_state
        self._training = None
        self._testing = None
        self._validation = None

        if eager:
            self._load()

    def _get_path(self) -> Optional[pathlib.Path]:
        """Get the path of the data if there's a single file."""

    def _get_df(self) -> pd.DataFrame:
        raise NotImplementedError

    def _load(self) -> None:
        df = self._get_df()
        path = self._get_path()
        tf = TriplesFactory.from_labeled_triples(
            triples=df.values,
            metadata=dict(path=path) if path else None,
        )
        self._training, self._testing, self._validation = cast(
            Tuple[TriplesFactory, TriplesFactory, TriplesFactory],
            tf.split(
                ratios=self.ratios,
                random_state=self.random_state,
            ),
        )

    def _load_validation(self) -> None:
        pass  # already loaded by _load()


class SingleTabbedDataset(TabbedDataset):
    """This class is for when you've got a single TSV of edges and want them to get auto-split."""

    ratios: ClassVar[Sequence[float]] = (0.8, 0.1, 0.1)
    _triples_factory: Optional[TriplesFactory]

    #: URL to the data to download
    url: str

    def __init__(
        self,
        url: str,
        name: Optional[str] = None,
        cache_root: Optional[str] = None,
        eager: bool = False,
        random_state: TorchRandomHint = None,
        read_csv_kwargs: Optional[Dict[str, Any]] = None,
    ):
        """Initialize dataset.

        :param url:
            The url where to download the dataset from
        :param name:
            The name of the file. If not given, tries to get the name from the end of the URL
        :param cache_root:
            An optional directory to store the extracted files. Is none is given, the default PyKEEN directory is used.
            This is defined either by the environment variable ``PYKEEN_HOME`` or defaults to ``~/.pykeen``.
        :param eager: Should the data be loaded eagerly? Defaults to false.
        :param random_state: An optional random state to make the training/testing/validation split reproducible.
        :param read_csv_kwargs: Keyword arguments to pass through to :func:`pandas.read_csv`.

        :raises ValueError: if there's no URL specified and there is no data already at the calculated path
        """
        super().__init__(
            cache_root=cache_root,
            random_state=random_state,
            eager=False,  # because it gets hooked below
        )

        self.name = name or name_from_url(url)

        self.read_csv_kwargs = read_csv_kwargs or {}
        self.read_csv_kwargs.setdefault("sep", "\t")

        self.url = url
        if not self._get_path().is_file() and not self.url:
            raise ValueError(f"must specify url to download from since path does not exist: {self._get_path()}")

        if eager:
            self._load()

    def _get_path(self) -> pathlib.Path:
        return self.cache_root.joinpath(self.name)

    def _get_df(self) -> pd.DataFrame:
        if not self._get_path().is_file():
            logger.info("downloading data from %s to %s", self.url, self._get_path())
            download(url=self.url, path=self._get_path())  # noqa:S310
        df = pd.read_csv(self._get_path(), **self.read_csv_kwargs)

        usecols = self.read_csv_kwargs.get("usecols")
        if usecols is not None:
            logger.info("reordering columns: %s", usecols)
            df = df[usecols]

        return df<|MERGE_RESOLUTION|>--- conflicted
+++ resolved
@@ -76,10 +76,7 @@
     testing: CoreTriplesFactory
     #: A factory wrapping the validation triples, that share indices with the training triples
     validation: Optional[CoreTriplesFactory]
-<<<<<<< HEAD
-=======
-    #: All datasets should take care of inverse triple creation
-    create_inverse_triples: bool
+  
     #: the dataset's name
     metadata: Optional[Mapping[str, Any]] = None
 
@@ -93,7 +90,6 @@
             and ((self.validation is None and __o.validation is None) or (self.validation == __o.validation))
             and (self.create_inverse_triples == __o.create_inverse_triples)
         )
->>>>>>> 09f8b496
 
     @property
     def factory_dict(self) -> Mapping[str, CoreTriplesFactory]:
@@ -294,19 +290,11 @@
         self.training = training
         self.testing = testing
         self.validation = validation
-<<<<<<< HEAD
-=======
-        self.create_inverse_triples = (
-            training.create_inverse_triples
-            and testing.create_inverse_triples
-            and (self.validation is None or self.validation.create_inverse_triples)
-        )
         self.metadata = metadata
 
     def _extra_repr(self) -> Iterable[str]:  # noqa: D102
         yield from super()._extra_repr()
         yield f"metadata={self.metadata}"
->>>>>>> 09f8b496
 
 
 class LazyDataset(Dataset):
