--- conflicted
+++ resolved
@@ -377,11 +377,6 @@
         return cast(Tuple[int, bool], (values_dict[key], evaluated_once))
 
     @staticmethod
-<<<<<<< HEAD
-    def _check_slicing_availability(model: Model, batch_size: int) -> None:
-        # Test if slicing is implemented for the required functions of this model
-        if model.use_inverse_relations:
-=======
     def _check_slicing_availability(model: Model, batch_size: int, entities: bool, relations: bool) -> None:
         """
         Raise an error if the necessary slicing operations are not supported.
@@ -401,11 +396,10 @@
         reasons = []
         if entities:
             # if inverse triples are used, we only do score_t (TODO: by default; can this be changed?)
->>>>>>> c84081ca
             if not model.can_slice_t:
                 reasons.append("score_t")
             # otherwise, i.e., without inverse triples, we also need score_h
-            if not model.use_inverse_triples and not model.can_slice_t:
+            if not model.use_inverse_relations and not model.can_slice_t:
                 reasons.append("score_h")
         # if relations are to be predicted, we need to slice score_r
         if relations and not model.can_slice_r:
