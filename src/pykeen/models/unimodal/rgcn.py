# -*- coding: utf-8 -*-

"""Implementation of the R-GCN model."""

from typing import Any, Mapping, Optional

import torch
from class_resolver import Hint, HintOrType
from torch import nn

<<<<<<< HEAD
from ..nbase import EmbeddingSpecificationHint, ERModel
from ...nn.emb import EmbeddingSpecification
from ...nn.message_passing import Decomposition# , RGCNRepresentations
from ...nn.pyg import RGCNRepresentations
from ...nn.modules import Interaction, interaction_resolver
=======
from ..nbase import ERModel
from ...nn.message_passing import Decomposition, RGCNRepresentation
from ...nn.modules import Interaction
from ...nn.representation import Representation
>>>>>>> f1a77df8
from ...nn.weighting import EdgeWeighting
from ...regularizers import Regularizer
from ...triples import CoreTriplesFactory
from ...typing import Initializer, RelationRepresentation

__all__ = [
    "RGCN",
]


class RGCN(
    ERModel[torch.FloatTensor, RelationRepresentation, torch.FloatTensor],
):
    r"""An implementation of R-GCN from [schlichtkrull2018]_.

    The Relational Graph Convolutional Network (R-GCN) comprises three parts:

    1. A GCN-based entity encoder that computes enriched representations for entities, cf.
       :class:`pykeen.nn.message_passing.RGCNRepresentations`. The representation for entity $i$ at level
       $l \in (1,\dots,L)$ is denoted as $\textbf{e}_i^l$.
       The GCN is modified to use different weights depending on the type of the relation.
    2. Relation representations $\textbf{R}_{r} \in \mathbb{R}^{d \times d}$ is a diagonal matrix that are learned
       independently from the GCN-based encoder.
    3. An arbitrary interaction model which computes the plausibility of facts given the enriched representations,
       cf. :class:`pykeen.nn.modules.Interaction`.

    Scores for each triple $(h,r,t) \in \mathcal{K}$ are calculated by using the representations in the final level
    of the GCN-based encoder $\textbf{e}_h^L$ and $\textbf{e}_t^L$ along with relation representation $\textbf{R}_{r}$.
    While the original implementation of R-GCN used the DistMult model and we use it as a default, this implementation
    allows the specification of an arbitrary interaction model.

    .. math::

        f(h,r,t) = \textbf{e}_h^L \textbf{R}_{r} \textbf{e}_t^L

    .. seealso::

       - `PyTorch Geometric's implementation of R-GCN
         <https://github.com/rusty1s/pytorch_geometric/blob/1.3.2/examples/rgcn.py>`_
       - `DGL's implementation of R-GCN
         <https://github.com/dmlc/dgl/tree/v0.4.0/examples/pytorch/rgcn>`_
    ---
    name: R-GCN
    citation:
        author: Schlichtkrull
        year: 2018
        link: https://arxiv.org/pdf/1703.06103
    """

    #: The default strategy for optimizing the model"s hyper-parameters
    hpo_default = dict(
        embedding_dim=dict(type=int, low=32, high=512, q=32),
        num_layers=dict(type=int, low=1, high=5, q=1),
        use_bias=dict(type="bool"),
        use_batch_norm=dict(type="bool"),
        activation_cls=dict(type="categorical", choices=[nn.ReLU, nn.LeakyReLU]),
        interaction=dict(type="categorical", choices=["distmult", "complex", "ermlp"]),
        edge_dropout=dict(type=float, low=0.0, high=0.9),
        self_loop_dropout=dict(type=float, low=0.0, high=0.9),
        edge_weighting=dict(type="categorical", choices=["inverse_in_degree", "inverse_out_degree", "symmetric"]),
        decomposition=dict(type="categorical", choices=["bases", "blocks"]),
        # TODO: Decomposition kwargs
        # num_bases=dict(type=int, low=2, high=100, q=1),
        # num_blocks=dict(type=int, low=2, high=20, q=1),
    )

    def __init__(
        self,
        *,
        triples_factory: CoreTriplesFactory,
        embedding_dim: int = 500,
        num_layers: int = 2,
        # https://github.com/MichSchli/RelationPrediction/blob/c77b094fe5c17685ed138dae9ae49b304e0d8d89/code/encoders/affine_transform.py#L24-L28
        base_entity_initializer: Hint[Initializer] = nn.init.xavier_uniform_,
        base_entity_initializer_kwargs: Optional[Mapping[str, Any]] = None,
        relation_initializer: Hint[Initializer] = nn.init.xavier_uniform_,
        relation_initializer_kwargs: Optional[Mapping[str, Any]] = None,
        relation_representations: HintOrType[Representation] = None,
        interaction: HintOrType[Interaction[torch.FloatTensor, RelationRepresentation, torch.FloatTensor]] = "DistMult",
        interaction_kwargs: Optional[Mapping[str, Any]] = None,
        use_bias: bool = True,
        activation: Hint[nn.Module] = None,
        activation_kwargs: Optional[Mapping[str, Any]] = None,
        edge_dropout: float = 0.4,
        self_loop_dropout: float = 0.2,
        edge_weighting: Hint[EdgeWeighting] = None,
        decomposition: Hint[Decomposition] = None,
        decomposition_kwargs: Optional[Mapping[str, Any]] = None,
        regularizer: Hint[Regularizer] = None,
        regularizer_kwargs: Optional[Mapping[str, Any]] = None,
        **kwargs,
    ):
        super().__init__(
            entity_representations=RGCNRepresentation,
            entity_representations_kwargs=dict(
                triples_factory=triples_factory,
                entity_representations_kwargs=dict(
                    shape=embedding_dim,
                    initializer=base_entity_initializer,
                    initializer_kwargs=base_entity_initializer_kwargs,
                ),
                num_layers=num_layers,
                use_bias=use_bias,
                activation=activation,
                activation_kwargs=activation_kwargs,
                edge_dropout=edge_dropout,
                self_loop_dropout=self_loop_dropout,
                edge_weighting=edge_weighting,
                decomposition=decomposition,
                decomposition_kwargs=decomposition_kwargs,
                # cf. https://github.com/MichSchli/RelationPrediction/blob/c77b094fe5c17685ed138dae9ae49b304e0d8d89/code/decoders/bilinear_diag.py#L64-L67  # noqa: E501
                regularizer=regularizer,
                regularizer_kwargs=regularizer_kwargs,
            ),
<<<<<<< HEAD
            num_layers=num_layers,
            bias=use_bias,
            activation=activation,
            activation_kwargs=activation_kwargs,
            #edge_dropout=edge_dropout,
            #self_loop_dropout=self_loop_dropout,
            #edge_weighting=edge_weighting,
            #decomposition=decomposition,
            # decomposition_kwargs=decomposition_kwargs,
            **decomposition_kwargs,
            # cf. https://github.com/MichSchli/RelationPrediction/blob/c77b094fe5c17685ed138dae9ae49b304e0d8d89/code/decoders/bilinear_diag.py#L64-L67  # noqa: E501
            #regularizer=regularizer,
            #regularizer_kwargs=regularizer_kwargs,
        )

        # Resolve interaction function
        interaction = interaction_resolver.make(query=interaction, pos_kwargs=interaction_kwargs)

        # set default relation representation
        if relation_representations is None:
            relation_representations = EmbeddingSpecification(
                shape=entity_representations.shape,
=======
            relation_representations=relation_representations,
            relation_representations_kwargs=dict(
                shape=embedding_dim,
>>>>>>> f1a77df8
                initializer=relation_initializer,
                initializer_kwargs=relation_initializer_kwargs,
                # cf. https://github.com/MichSchli/RelationPrediction/blob/c77b094fe5c17685ed138dae9ae49b304e0d8d89/code/decoders/bilinear_diag.py#L64-L67  # noqa: E501
                regularizer=regularizer,
                regularizer_kwargs=regularizer_kwargs,
            ),
            triples_factory=triples_factory,
            interaction=interaction,
            interaction_kwargs=interaction_kwargs,
            **kwargs,
        )<|MERGE_RESOLUTION|>--- conflicted
+++ resolved
@@ -8,18 +8,10 @@
 from class_resolver import Hint, HintOrType
 from torch import nn
 
-<<<<<<< HEAD
-from ..nbase import EmbeddingSpecificationHint, ERModel
-from ...nn.emb import EmbeddingSpecification
-from ...nn.message_passing import Decomposition# , RGCNRepresentations
-from ...nn.pyg import RGCNRepresentations
-from ...nn.modules import Interaction, interaction_resolver
-=======
 from ..nbase import ERModel
 from ...nn.message_passing import Decomposition, RGCNRepresentation
 from ...nn.modules import Interaction
 from ...nn.representation import Representation
->>>>>>> f1a77df8
 from ...nn.weighting import EdgeWeighting
 from ...regularizers import Regularizer
 from ...triples import CoreTriplesFactory
@@ -134,34 +126,9 @@
                 regularizer=regularizer,
                 regularizer_kwargs=regularizer_kwargs,
             ),
-<<<<<<< HEAD
-            num_layers=num_layers,
-            bias=use_bias,
-            activation=activation,
-            activation_kwargs=activation_kwargs,
-            #edge_dropout=edge_dropout,
-            #self_loop_dropout=self_loop_dropout,
-            #edge_weighting=edge_weighting,
-            #decomposition=decomposition,
-            # decomposition_kwargs=decomposition_kwargs,
-            **decomposition_kwargs,
-            # cf. https://github.com/MichSchli/RelationPrediction/blob/c77b094fe5c17685ed138dae9ae49b304e0d8d89/code/decoders/bilinear_diag.py#L64-L67  # noqa: E501
-            #regularizer=regularizer,
-            #regularizer_kwargs=regularizer_kwargs,
-        )
-
-        # Resolve interaction function
-        interaction = interaction_resolver.make(query=interaction, pos_kwargs=interaction_kwargs)
-
-        # set default relation representation
-        if relation_representations is None:
-            relation_representations = EmbeddingSpecification(
-                shape=entity_representations.shape,
-=======
             relation_representations=relation_representations,
             relation_representations_kwargs=dict(
                 shape=embedding_dim,
->>>>>>> f1a77df8
                 initializer=relation_initializer,
                 initializer_kwargs=relation_initializer_kwargs,
                 # cf. https://github.com/MichSchli/RelationPrediction/blob/c77b094fe5c17685ed138dae9ae49b304e0d8d89/code/decoders/bilinear_diag.py#L64-L67  # noqa: E501
