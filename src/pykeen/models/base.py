--- conflicted
+++ resolved
@@ -13,8 +13,7 @@
 import warnings
 from abc import ABC, abstractmethod
 from collections import defaultdict
-from operator import invert
-from typing import Any, ClassVar, Collection, Iterable, Mapping, Optional, Sequence, Tuple, Type, Union
+from typing import Any, ClassVar, Collection, Iterable, Mapping, Optional, Sequence, Tuple, Type, TypeVar, Union
 
 import pandas as pd
 import torch
@@ -25,7 +24,7 @@
 from ..losses import Loss, MarginRankingLoss, loss_resolver
 from ..nn.emb import Embedding, EmbeddingSpecification, RepresentationModule
 from ..regularizers import NoRegularizer, Regularizer
-from ..triples import CoreTriplesFactory, relation_inverter
+from ..triples import CoreTriplesFactory
 from ..typing import ScorePack
 from ..utils import NoRandomSeedNecessary, extend_batch, set_random_seed
 
@@ -146,11 +145,7 @@
     def __init__(
         self,
         *,
-<<<<<<< HEAD
         triples_factory: Optional[CoreTriplesFactory],
-=======
-        triples_factory: CoreTriplesFactory,
->>>>>>> a0024d93
         loss: HintOrType[Loss] = None,
         loss_kwargs: Optional[Mapping[str, Any]] = None,
         predict_with_sigmoid: bool = False,
@@ -276,10 +271,7 @@
 
         :param hrt_batch: shape: (batch_size, 3), dtype: long
             The indices of (head, relation, tail) triples.
-<<<<<<< HEAD
-
-=======
->>>>>>> a0024d93
+
         :return: shape: (batch_size, 1), dtype: float
             The score for each triple.
         """
