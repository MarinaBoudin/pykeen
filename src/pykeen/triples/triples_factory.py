# -*- coding: utf-8 -*-

"""Implementation of basic instance factory which creates just instances based on standard KG triples."""

import dataclasses
import itertools
import logging
import pathlib
import re
import warnings
from abc import abstractmethod
from typing import (
    Any,
    Callable,
    ClassVar,
    Collection,
    Dict,
    Iterable,
    List,
    Mapping,
    MutableMapping,
    Optional,
    Sequence,
    Set,
    TextIO,
    TypeVar,
    Union,
    cast,
)

import numpy as np
import pandas as pd
import torch
from torch.utils.data import Dataset

from .instances import BatchedSLCWAInstances, LCWAInstances, SubGraphSLCWAInstances
from .splitting import split
from .utils import TRIPLES_DF_COLUMNS, get_entities, get_relations, load_triples, tensor_to_df
from ..typing import (
    LABEL_HEAD,
    LABEL_RELATION,
    LABEL_TAIL,
    EntityMapping,
    LabeledTriples,
    MappedTriples,
    RelationMapping,
    TorchRandomHint,
)
from ..utils import compact_mapping, format_relative_comparison, invert_mapping, triple_tensor_to_set

__all__ = [
    "CoreTriplesFactory",
    "TriplesFactory",
    "create_entity_mapping",
    "create_relation_mapping",
    "INVERSE_SUFFIX",
    "cat_triples",
    "splits_steps",
    "splits_similarity",
    "RelationInverter",
    "relation_inverter",
]

logger = logging.getLogger(__name__)

INVERSE_SUFFIX = "_inverse"


def create_entity_mapping(triples: LabeledTriples) -> EntityMapping:
    """Create mapping from entity labels to IDs.

    :param triples: shape: (n, 3), dtype: str
    """
    # Split triples
    heads, tails = triples[:, 0], triples[:, 2]
    # Sorting ensures consistent results when the triples are permuted
    entity_labels = sorted(set(heads).union(tails))
    # Create mapping
    return {str(label): i for (i, label) in enumerate(entity_labels)}


def create_relation_mapping(relations: set) -> RelationMapping:
    """Create mapping from relation labels to IDs.

    :param relations: set
    """
    # Sorting ensures consistent results when the triples are permuted
    relation_labels = sorted(
        set(relations),
        key=lambda x: (re.sub(f"{INVERSE_SUFFIX}$", "", x), x.endswith(f"{INVERSE_SUFFIX}")),
    )
    # Create mapping
    return {str(label): i for (i, label) in enumerate(relation_labels)}


def _map_triples_elements_to_ids(
    triples: LabeledTriples,
    entity_to_id: EntityMapping,
    relation_to_id: RelationMapping,
) -> MappedTriples:
    """Map entities and relations to pre-defined ids."""
    if triples.size == 0:
        logger.warning("Provided empty triples to map.")
        return torch.empty(0, 3, dtype=torch.long)

    # When triples that don't exist are trying to be mapped, they get the id "-1"
    entity_getter = np.vectorize(entity_to_id.get)
    head_column = entity_getter(triples[:, 0:1], [-1])
    tail_column = entity_getter(triples[:, 2:3], [-1])
    relation_getter = np.vectorize(relation_to_id.get)
    relation_column = relation_getter(triples[:, 1:2], [-1])

    # Filter all non-existent triples
    head_filter = head_column < 0
    relation_filter = relation_column < 0
    tail_filter = tail_column < 0
    num_no_head = head_filter.sum()
    num_no_relation = relation_filter.sum()
    num_no_tail = tail_filter.sum()

    if (num_no_head > 0) or (num_no_relation > 0) or (num_no_tail > 0):
        logger.warning(
            f"You're trying to map triples with {num_no_head + num_no_tail} entities and {num_no_relation} relations"
            f" that are not in the training set. These triples will be excluded from the mapping.",
        )
        non_mappable_triples = head_filter | relation_filter | tail_filter
        head_column = head_column[~non_mappable_triples, None]
        relation_column = relation_column[~non_mappable_triples, None]
        tail_column = tail_column[~non_mappable_triples, None]
        logger.warning(
            f"In total {non_mappable_triples.sum():.0f} from {triples.shape[0]:.0f} triples were filtered out",
        )

    triples_of_ids = np.concatenate([head_column, relation_column, tail_column], axis=1)

    triples_of_ids = np.array(triples_of_ids, dtype=np.int64)
    # Note: Unique changes the order of the triples
    # Note: Using unique means implicit balancing of training samples
    unique_mapped_triples = np.unique(ar=triples_of_ids, axis=0)
    return torch.tensor(unique_mapped_triples, dtype=torch.long)


def _get_triple_mask(
    ids: Collection[int],
    triples: MappedTriples,
    columns: Union[int, Collection[int]],
    invert: bool = False,
    max_id: Optional[int] = None,
) -> torch.BoolTensor:
    # normalize input
    triples = triples[:, columns]
    if isinstance(columns, int):
        columns = [columns]
    mask = torch.isin(
        elements=triples,
        test_elements=torch.as_tensor(list(ids), dtype=torch.long),
        assume_unique=False,
        invert=invert,
    )
    if len(columns) > 1:
        mask = mask.all(dim=-1)
    return mask


def _ensure_ids(
    labels_or_ids: Union[Collection[int], Collection[str]],
    label_to_id: Mapping[str, int],
) -> Collection[int]:
    """Convert labels to IDs."""
    return [label_to_id[l_or_i] if isinstance(l_or_i, str) else l_or_i for l_or_i in labels_or_ids]


RelationID = TypeVar("RelationID", int, torch.LongTensor)


class RelationInverter:
    """An interface for inverse-relation ID mapping."""

    # TODO: method is_inverse?

    @abstractmethod
    def get_inverse_id(self, relation_id: RelationID) -> RelationID:
        """Get the inverse ID for a given relation."""
        # TODO: inverse of inverse?
        raise NotImplementedError

    @abstractmethod
    def _map(self, batch: torch.LongTensor, index: int = 1) -> torch.LongTensor:
        raise NotImplementedError

    @abstractmethod
    def invert_(self, batch: torch.LongTensor, index: int = 1) -> torch.LongTensor:
        """Invert relations in a batch (in-place)."""
        raise NotImplementedError

    def map(self, batch: torch.LongTensor, index: int = 1, invert: bool = False) -> torch.LongTensor:
        """Map relations of batch, optionally also inverting them."""
        batch = self._map(batch=batch, index=index)
        return self.invert_(batch=batch, index=index) if invert else batch


class DefaultRelationInverter(RelationInverter):
    """Maps normal relations to even IDs, and the corresponding inverse to the next odd ID."""

    def get_inverse_id(self, relation_id: RelationID) -> RelationID:  # noqa: D102
        return relation_id + 1

    def _map(self, batch: torch.LongTensor, index: int = 1, invert: bool = False) -> torch.LongTensor:  # noqa: D102
        batch = batch.clone()
        batch[:, index] *= 2
        return batch

    def invert_(self, batch: torch.LongTensor, index: int = 1) -> torch.LongTensor:  # noqa: D102
        # The number of relations stored in the triples factory includes the number of inverse relations
        # Id of inverse relation: relation + 1
        batch[:, index] += 1
        return batch


relation_inverter = DefaultRelationInverter()


@dataclasses.dataclass
class Labeling:
    """A mapping between labels and IDs."""

    #: The mapping from labels to IDs.
    label_to_id: Mapping[str, int]

    #: The inverse mapping for label_to_id; initialized automatically
    id_to_label: Mapping[int, str] = dataclasses.field(init=False)

    #: A vectorized version of entity_label_to_id; initialized automatically
    _vectorized_mapper: Callable[..., np.ndarray] = dataclasses.field(init=False, compare=False)

    #: A vectorized version of entity_id_to_label; initialized automatically
    _vectorized_labeler: Callable[..., np.ndarray] = dataclasses.field(init=False, compare=False)

    def __post_init__(self):
        """Precompute inverse mappings."""
        self.id_to_label = invert_mapping(mapping=self.label_to_id)
        self._vectorized_mapper = np.vectorize(self.label_to_id.get, otypes=[int])
        self._vectorized_labeler = np.vectorize(self.id_to_label.get, otypes=[str])

    def label(
        self,
        ids: Union[int, Sequence[int], np.ndarray, torch.LongTensor],
        unknown_label: str = "unknown",
    ) -> np.ndarray:
        """Convert IDs to labels."""
        # Normalize input
        if isinstance(ids, torch.Tensor):
            ids = ids.cpu().numpy()
        if isinstance(ids, int):
            ids = [ids]
        ids = np.asanyarray(ids)
        # label
        return self._vectorized_labeler(ids, (unknown_label,))


def restrict_triples(
    mapped_triples: MappedTriples,
    entities: Optional[Collection[int]] = None,
    relations: Optional[Collection[int]] = None,
    invert_entity_selection: bool = False,
    invert_relation_selection: bool = False,
) -> MappedTriples:
    """Select a subset of triples based on the given entity and relation ID selection.

    :param mapped_triples:
        The ID-based triples.
    :param entities:
        The entity IDs of interest. If None, defaults to all entities.
    :param relations:
        The relation IDs of interest. If None, defaults to all relations.
    :param invert_entity_selection:
        Whether to invert the entity selection, i.e. select those triples without the provided entities.
    :param invert_relation_selection:
        Whether to invert the relation selection, i.e. select those triples without the provided relations.
    :return:
        A tensor of triples containing the entities and relations of interest.
    """
    keep_mask = None

    # Filter for entities
    if entities is not None:
        keep_mask = _get_triple_mask(
            ids=entities,
            triples=mapped_triples,
            columns=(0, 2),  # head and entity need to fulfil the requirement
            invert=invert_entity_selection,
        )

    # Filter for relations
    if relations is not None:
        relation_mask = _get_triple_mask(
            ids=relations,
            triples=mapped_triples,
            columns=1,
            invert=invert_relation_selection,
        )
        keep_mask = relation_mask if keep_mask is None else keep_mask & relation_mask

    # No filter
    if keep_mask is None:
        return mapped_triples

    return mapped_triples[keep_mask]


@dataclasses.dataclass
class CoreTriplesFactory:
    """Create instances from ID-based triples."""

    triples_file_name: ClassVar[str] = "numeric_triples.tsv.gz"
    base_file_name: ClassVar[str] = "base.pth"

    def __init__(
        self,
        mapped_triples: MappedTriples,
        num_entities: int,
        num_relations: int,
        entity_ids: Collection[int],
        relation_ids: Collection[int],
        create_inverse_triples: bool = False,
        metadata: Optional[Mapping[str, Any]] = None,
    ):
        """
        Create the triples factory.

        :param mapped_triples: shape: (n, 3)
            A three-column matrix where each row are the head identifier, relation identifier, then tail identifier.
        :param num_entities:
            The number of entities.
        :param num_relations:
            The number of relations.
        :param create_inverse_triples:
            Whether to create inverse triples.
        :param metadata:
            Arbitrary metadata to go with the graph
        """
        super().__init__()
        self.mapped_triples = mapped_triples
        self._num_entities = num_entities
        self._num_relations = num_relations
        self.entity_ids = entity_ids
        self.relation_ids = relation_ids
        self.create_inverse_triples = create_inverse_triples
        if metadata is None:
            metadata = dict()
        self.metadata = metadata

    @classmethod
    def create(
        cls,
        mapped_triples: MappedTriples,
        num_entities: Optional[int] = None,
        num_relations: Optional[int] = None,
        entity_ids: Collection[int] = None,
        relation_ids: Collection[int] = None,
        create_inverse_triples: bool = False,
        metadata: Optional[Mapping[str, Any]] = None,
    ) -> "CoreTriplesFactory":
        """
        Create a triples factory without any label information.

        :param mapped_triples: shape: (n, 3)
            The ID-based triples.
        :param num_entities:
            The number of entities. If not given, inferred from mapped_triples.
        :param num_relations:
            The number of relations. If not given, inferred from mapped_triples.
        :param create_inverse_triples:
            Whether to create inverse triples.
        :param metadata:
            Additional metadata to store in the factory.

        :return:
            A new triples factory.
        """
        if num_entities is None:
            num_entities = mapped_triples[:, [0, 2]].max().item() + 1
        if num_relations is None:
            num_relations = mapped_triples[:, 1].max().item() + 1
        if entity_ids is None:
            entity_ids = get_entities(mapped_triples)
        if relation_ids is None:
            relation_ids = get_relations(mapped_triples)
        return CoreTriplesFactory(
            mapped_triples=mapped_triples,
            num_entities=num_entities,
            num_relations=num_relations,
            entity_ids=entity_ids,
            relation_ids=relation_ids,
            create_inverse_triples=create_inverse_triples,
            metadata=metadata,
        )

    def __eq__(self, __o: object) -> bool:  # noqa: D105
        if not isinstance(__o, CoreTriplesFactory):
            return False
        return (
            (self.num_entities == __o.num_entities)
            and (self.num_relations == __o.num_relations)
            and (self.num_triples == __o.num_triples)
            and (self.create_inverse_triples == __o.create_inverse_triples)
            and bool((self.mapped_triples == __o.mapped_triples).all().item())
        )

    @property
    def num_entities(self) -> int:  # noqa: D401
        """The number of unique entities."""
        return self._num_entities

    @property
    def num_relations(self) -> int:  # noqa: D401
        """The number of unique relations."""
        if self.create_inverse_triples:
            return 2 * self.real_num_relations
        return self.real_num_relations

    @property
    def real_num_relations(self) -> int:  # noqa: D401
        """The number of relations without inverse relations."""
        return self._num_relations

    @property
    def num_triples(self) -> int:  # noqa: D401
        """The number of triples."""
        return self.mapped_triples.shape[0]

<<<<<<< HEAD
    @property
    def edge_index(self) -> torch.LongTensor:
        """Return the edge index, as required by PyTorch Geometric."""
        return self.mapped_triples[:, [0, 2]].t()

    @property
    def edge_type(self) -> torch.LongTensor:
        """Return the edge type, as required by PyTorch Geometric."""
        return self.mapped_triples[:, 1]

    def extra_repr(self) -> str:
        """Extra representation string."""
=======
    def _iter_extra_repr(self) -> Iterable[str]:
        """Iterate over extra_repr components."""
>>>>>>> f1a77df8
        d = [
            ("num_entities", self.num_entities),
            ("num_relations", self.num_relations),
            ("num_triples", self.num_triples),
            ("inverse_triples", self.create_inverse_triples),
        ]
        d.extend(sorted(self.metadata.items()))  # type: ignore
        for k, v in d:
            if isinstance(v, (str, pathlib.Path)):
                v = f'"{v}"'
            yield f"{k}={v}"

    def extra_repr(self) -> str:
        """Extra representation string."""
        return ", ".join(self._iter_extra_repr())

    def __repr__(self):  # noqa: D105
        return f"{self.__class__.__name__}({self.extra_repr()})"

    def with_labels(
        self,
        entity_to_id: Mapping[str, int],
        relation_to_id: Mapping[str, int],
    ) -> "TriplesFactory":
        """Add labeling to the TriplesFactory."""
        # check new label to ID mappings
        for name, columns, new_labeling in (
            ("entity", [0, 2], entity_to_id),
            ("relation", 1, relation_to_id),
        ):
            existing_ids = set(self.mapped_triples[:, columns].unique().tolist())
            if not existing_ids.issubset(new_labeling.values()):
                diff = existing_ids.difference(new_labeling.values())
                raise ValueError(f"Some existing IDs do not occur in the new {name} labeling: {diff}")
        return TriplesFactory(
            mapped_triples=self.mapped_triples,
            entity_to_id=entity_to_id,
            relation_to_id=relation_to_id,
            create_inverse_triples=self.create_inverse_triples,
            metadata=self.metadata,
        )

    def get_inverse_relation_id(self, relation: int) -> int:
        """Get the inverse relation identifier for the given relation."""
        if not self.create_inverse_triples:
            raise ValueError("Can not get inverse triple, they have not been created.")
        return relation_inverter.get_inverse_id(relation_id=relation)

    def _add_inverse_triples_if_necessary(self, mapped_triples: MappedTriples) -> MappedTriples:
        """Add inverse triples if they shall be created."""
        if not self.create_inverse_triples:
            return mapped_triples

        logger.info("Creating inverse triples.")
        return torch.cat(
            [
                relation_inverter.map(batch=mapped_triples),
                relation_inverter.map(batch=mapped_triples, invert=True).flip(1),
            ]
        )

    def create_slcwa_instances(self, *, sampler: Optional[str] = None, **kwargs) -> Dataset:
        """Create sLCWA instances for this factory's triples."""
        cls = BatchedSLCWAInstances if sampler is None else SubGraphSLCWAInstances
        if "shuffle" in kwargs:
            if kwargs.pop("shuffle"):
                warnings.warn("Training instances are always shuffled.", DeprecationWarning)
            else:
                raise AssertionError("If shuffle is provided, it must be True.")
        return cls(
            mapped_triples=self._add_inverse_triples_if_necessary(mapped_triples=self.mapped_triples),
            num_entities=self.num_entities,
            num_relations=self.num_relations,
            **kwargs,
        )

    def create_lcwa_instances(self, use_tqdm: Optional[bool] = None, target: Optional[int] = None) -> Dataset:
        """Create LCWA instances for this factory's triples."""
        return LCWAInstances.from_triples(
            mapped_triples=self._add_inverse_triples_if_necessary(mapped_triples=self.mapped_triples),
            num_entities=self.num_entities,
            num_relations=self.num_relations,
            target=target,
        )

    def get_most_frequent_relations(self, n: Union[int, float]) -> Set[int]:
        """Get the IDs of the n most frequent relations.

        :param n:
            Either the (integer) number of top relations to keep or the (float) percentage of top relationships to keep.
        """
        logger.info(f"applying cutoff of {n} to {self}")
        if isinstance(n, float):
            assert 0 < n < 1
            n = int(self.num_relations * n)
        elif not isinstance(n, int):
            raise TypeError("n must be either an integer or a float")

        uniq, counts = self.mapped_triples[:, 1].unique(return_counts=True)
        top_counts, top_ids = counts.topk(k=n, largest=True)
        return set(uniq[top_ids].tolist())

    def clone_and_exchange_triples(
        self,
        mapped_triples: MappedTriples,
        extra_metadata: Optional[Dict[str, Any]] = None,
        keep_metadata: bool = True,
        create_inverse_triples: Optional[bool] = None,
    ) -> "CoreTriplesFactory":
        """
        Create a new triples factory sharing everything except the triples.

        .. note ::
            We use shallow copies.

        :param mapped_triples:
            The new mapped triples.
        :param extra_metadata:
            Extra metadata to include in the new triples factory. If ``keep_metadata`` is true,
            the dictionaries will be unioned with precedence taken on keys from ``extra_metadata``.
        :param keep_metadata:
            Pass the current factory's metadata to the new triples factory
        :param create_inverse_triples:
            Change inverse triple creation flag. If None, use flag from this factory.

        :return:
            The new factory.
        """
        if create_inverse_triples is None:
            create_inverse_triples = self.create_inverse_triples
        return CoreTriplesFactory(
            mapped_triples=mapped_triples,
            num_entities=self.num_entities,
            num_relations=self.real_num_relations,
            entity_ids=self.entity_ids,
            relation_ids=self.relation_ids,
            create_inverse_triples=create_inverse_triples,
            metadata={
                **(extra_metadata or {}),
                **(self.metadata if keep_metadata else {}),  # type: ignore
            },
        )

    def split(
        self,
        ratios: Union[float, Sequence[float]] = 0.8,
        *,
        random_state: TorchRandomHint = None,
        randomize_cleanup: bool = False,
        method: Optional[str] = None,
    ) -> List["CoreTriplesFactory"]:
        """Split a triples factory into a train/test.

        :param ratios:
            There are three options for this argument:

            1. A float can be given between 0 and 1.0, non-inclusive. The first set of triples will
               get this ratio and the second will get the rest.
            2. A list of ratios can be given for which set in which order should get what ratios as in
               ``[0.8, 0.1]``. The final ratio can be omitted because that can be calculated.
            3. All ratios can be explicitly set in order such as in ``[0.8, 0.1, 0.1]``
               where the sum of all ratios is 1.0.
        :param random_state:
            The random state used to shuffle and split the triples.
        :param randomize_cleanup:
            If true, uses the non-deterministic method for moving triples to the training set. This has the
            advantage that it does not necessarily have to move all of them, but it might be significantly
            slower since it moves one triple at a time.
        :param method:
            The name of the method to use, from SPLIT_METHODS. Defaults to "coverage".

        :return:
            A partition of triples, which are split (approximately) according to the ratios, stored TriplesFactory's
            which share everything else with this root triples factory.

        .. code-block:: python

            ratio = 0.8  # makes a [0.8, 0.2] split
            training_factory, testing_factory = factory.split(ratio)

            ratios = [0.8, 0.1]  # makes a [0.8, 0.1, 0.1] split
            training_factory, testing_factory, validation_factory = factory.split(ratios)

            ratios = [0.8, 0.1, 0.1]  # also makes a [0.8, 0.1, 0.1] split
            training_factory, testing_factory, validation_factory = factory.split(ratios)
        """
        # Make new triples factories for each group
        return [
            self.clone_and_exchange_triples(
                mapped_triples=triples,
                # do not explicitly create inverse triples for testing; this is handled by the evaluation code
                create_inverse_triples=None if i == 0 else False,
            )
            for i, triples in enumerate(
                split(
                    mapped_triples=self.mapped_triples,
                    ratios=ratios,
                    random_state=random_state,
                    randomize_cleanup=randomize_cleanup,
                    method=method,
                )
            )
        ]

    def entities_to_ids(self, entities: Union[Collection[int], Collection[str]]) -> Collection[int]:
        """Normalize entities to IDs.

        :param entities: A collection of either integer identifiers for entities or
            string labels for entities (that will get auto-converted)
        :returns: Integer identifiers for entities
        :raises ValueError: If the ``entities`` passed are string labels
            and this triples factory does not have an entity label to identifier mapping
            (e.g., it's just a base :class:`CoreTriplesFactory` instance)
        """
        for e in entities:
            if not isinstance(e, int):
                raise ValueError(f"{self.__class__.__name__} cannot convert entity IDs from {type(e)} to int.")
        return cast(Collection[int], entities)

    def relations_to_ids(self, relations: Union[Collection[int], Collection[str]]) -> Collection[int]:
        """Normalize relations to IDs.

        :param relations: A collection of either integer identifiers for relations or
            string labels for relations (that will get auto-converted)
        :returns: Integer identifiers for relations
        :raises ValueError: If the ``relations`` passed are string labels
            and this triples factory does not have a relation label to identifier mapping
            (e.g., it's just a base :class:`CoreTriplesFactory` instance)
        """
        for e in relations:
            if not isinstance(e, int):
                raise ValueError(f"{self.__class__.__name__} cannot convert relation IDs from {type(e)} to int.")
        return cast(Collection[int], relations)

    def get_mask_for_relations(
        self,
        relations: Collection[int],
        invert: bool = False,
    ) -> torch.BoolTensor:
        """Get a boolean mask for triples with the given relations."""
        return _get_triple_mask(
            ids=relations,
            triples=self.mapped_triples,
            columns=1,
            invert=invert,
            max_id=self.num_relations,
        )

    def tensor_to_df(
        self,
        tensor: torch.LongTensor,
        **kwargs: Union[torch.Tensor, np.ndarray, Sequence],
    ) -> pd.DataFrame:
        """Take a tensor of triples and make a pandas dataframe with labels.

        :param tensor: shape: (n, 3)
            The triples, ID-based and in format (head_id, relation_id, tail_id).
        :param kwargs:
            Any additional number of columns. Each column needs to be of shape (n,). Reserved column names:
            {"head_id", "head_label", "relation_id", "relation_label", "tail_id", "tail_label"}.
        :return:
            A dataframe with n rows, and 6 + len(kwargs) columns.
        """
        return tensor_to_df(tensor=tensor, **kwargs)

    def new_with_restriction(
        self,
        entities: Union[None, Collection[int], Collection[str]] = None,
        relations: Union[None, Collection[int], Collection[str]] = None,
        invert_entity_selection: bool = False,
        invert_relation_selection: bool = False,
    ) -> "CoreTriplesFactory":
        """Make a new triples factory only keeping the given entities and relations, but keeping the ID mapping.

        :param entities:
            The entities of interest. If None, defaults to all entities.
        :param relations:
            The relations of interest. If None, defaults to all relations.
        :param invert_entity_selection:
            Whether to invert the entity selection, i.e. select those triples without the provided entities.
        :param invert_relation_selection:
            Whether to invert the relation selection, i.e. select those triples without the provided relations.

        :return:
            A new triples factory, which has only a subset of the triples containing the entities and relations of
            interest. The label-to-ID mapping is *not* modified.
        """
        # prepare metadata
        extra_metadata = {}
        if entities is not None:
            extra_metadata["entity_restriction"] = entities
            entities = self.entities_to_ids(entities=entities)
            remaining_entities = (self.num_entities - len(entities)) if invert_entity_selection else len(entities)
            logger.info(f"keeping {format_relative_comparison(remaining_entities, self.num_entities)} entities.")
        if relations is not None:
            extra_metadata["relation_restriction"] = relations
            relations = self.relations_to_ids(relations=relations)
            remaining_relations = (self.num_relations - len(relations)) if invert_relation_selection else len(relations)
            logger.info(f"keeping {format_relative_comparison(remaining_relations, self.num_relations)} relations.")

        # Delegate to function
        mapped_triples = restrict_triples(
            mapped_triples=self.mapped_triples,
            entities=entities,
            relations=relations,
            invert_entity_selection=invert_entity_selection,
            invert_relation_selection=invert_relation_selection,
        )

        # restrict triples can only remove triples; thus, if the new size equals the old one, nothing has changed
        if mapped_triples.shape[0] == self.num_triples:
            return self

        logger.info(f"keeping {format_relative_comparison(mapped_triples.shape[0], self.num_triples)} triples.")

        return self.clone_and_exchange_triples(
            mapped_triples=mapped_triples,
            extra_metadata=extra_metadata,
        )

    @classmethod
    def from_path_binary(
        cls,
        path: Union[str, pathlib.Path, TextIO],
    ) -> "CoreTriplesFactory":  # noqa: D102
        """
        Load triples factory from a binary file.

        :param path:
            The path, pointing to an existing PyTorch .pt file.

        :return:
            The loaded triples factory.
        """
        path = normalize_path(path)
        logger.info(f"Loading from {path.as_uri()}")
        return cls(**cls._from_path_binary(path=path))

    @classmethod
    def _from_path_binary(
        cls,
        path: pathlib.Path,
    ) -> MutableMapping[str, Any]:
        # load base
        data = dict(torch.load(path.joinpath(cls.base_file_name)))
        # load numeric triples
        data["mapped_triples"] = torch.as_tensor(
            pd.read_csv(path.joinpath(cls.triples_file_name), sep="\t", dtype=int).values,
            dtype=torch.long,
        )
        return data

    def to_path_binary(
        self,
        path: Union[str, pathlib.Path, TextIO],
    ) -> pathlib.Path:
        """
        Save triples factory to path in (PyTorch's .pt) binary format.

        :param path:
            The path to store the triples factory to.
        """
        path = normalize_path(path)
        path.mkdir(exist_ok=True, parents=True)

        # store numeric triples
        pd.DataFrame(
            data=self.mapped_triples.numpy(),
            columns=[LABEL_HEAD, LABEL_RELATION, LABEL_TAIL],
        ).to_csv(path.joinpath(self.triples_file_name), sep="\t", index=False)

        # store metadata
        torch.save(self._get_binary_state(), path.joinpath(self.base_file_name))
        logger.info(f"Stored {self} to {path.as_uri()}")

        return path

    def _get_binary_state(self):
        return dict(
            num_entities=self.num_entities,
            num_relations=self.num_relations,
            entity_ids=self.entity_ids,
            relation_ids=self.relation_ids,
            create_inverse_triples=self.create_inverse_triples,
            metadata=self.metadata,
        )


class TriplesFactory(CoreTriplesFactory):
    """Create instances given the path to triples."""

    file_name_entity_to_id: ClassVar[str] = "entity_to_id"
    file_name_relation_to_id: ClassVar[str] = "relation_to_id"

    def __init__(
        self,
        mapped_triples: MappedTriples,
        entity_to_id: EntityMapping,
        relation_to_id: RelationMapping,
        create_inverse_triples: bool = False,
        metadata: Optional[Mapping[str, Any]] = None,
    ):
        """
        Create the triples factory.

        :param mapped_triples: shape: (n, 3)
            A three-column matrix where each row are the head identifier, relation identifier, then tail identifier.
        :param entity_to_id:
            The mapping from entities' labels to their indices.
        :param relation_to_id:
            The mapping from relations' labels to their indices.
        :param create_inverse_triples:
            Whether to create inverse triples.
        :param metadata:
            Arbitrary metadata to go with the graph
        """
        super().__init__(
            mapped_triples=mapped_triples,
            num_entities=len(entity_to_id),
            num_relations=len(relation_to_id),
            entity_ids=sorted(entity_to_id.values()),
            relation_ids=sorted(relation_to_id.values()),
            create_inverse_triples=create_inverse_triples,
            metadata=metadata,
        )
        self.entity_labeling = Labeling(label_to_id=entity_to_id)
        self.relation_labeling = Labeling(label_to_id=relation_to_id)

    @classmethod
    def from_labeled_triples(
        cls,
        triples: LabeledTriples,
        *,
        create_inverse_triples: bool = False,
        entity_to_id: Optional[EntityMapping] = None,
        relation_to_id: Optional[RelationMapping] = None,
        compact_id: bool = True,
        filter_out_candidate_inverse_relations: bool = True,
        metadata: Optional[Dict[str, Any]] = None,
    ) -> "TriplesFactory":
        """
        Create a new triples factory from label-based triples.

        :param triples: shape: (n, 3), dtype: str
            The label-based triples.
        :param create_inverse_triples:
            Whether to create inverse triples.
        :param entity_to_id:
            The mapping from entity labels to ID. If None, create a new one from the triples.
        :param relation_to_id:
            The mapping from relations labels to ID. If None, create a new one from the triples.
        :param compact_id:
            Whether to compact IDs such that the IDs are consecutive.
        :param filter_out_candidate_inverse_relations:
            Whether to remove triples with relations with the inverse suffix.
        :param metadata:
            Arbitrary key/value pairs to store as metadata

        :return:
            A new triples factory.
        """
        # Check if the triples are inverted already
        # We re-create them pure index based to ensure that _all_ inverse triples are present and that they are
        # contained if and only if create_inverse_triples is True.
        if filter_out_candidate_inverse_relations:
            unique_relations, inverse = np.unique(triples[:, 1], return_inverse=True)
            suspected_to_be_inverse_relations = {r for r in unique_relations if r.endswith(INVERSE_SUFFIX)}
            if len(suspected_to_be_inverse_relations) > 0:
                logger.warning(
                    f"Some triples already have the inverse relation suffix {INVERSE_SUFFIX}. "
                    f"Re-creating inverse triples to ensure consistency. You may disable this behaviour by passing "
                    f"filter_out_candidate_inverse_relations=False",
                )
                relation_ids_to_remove = [
                    i for i, r in enumerate(unique_relations.tolist()) if r in suspected_to_be_inverse_relations
                ]
                mask = np.isin(element=inverse, test_elements=relation_ids_to_remove, invert=True)
                logger.info(f"keeping {mask.sum() / mask.shape[0]} triples.")
                triples = triples[mask]

        # Generate entity mapping if necessary
        if entity_to_id is None:
            entity_to_id = create_entity_mapping(triples=triples)
        if compact_id:
            entity_to_id = compact_mapping(mapping=entity_to_id)[0]

        # Generate relation mapping if necessary
        if relation_to_id is None:
            relation_to_id = create_relation_mapping(triples[:, 1])
        if compact_id:
            relation_to_id = compact_mapping(mapping=relation_to_id)[0]

        # Map triples of labels to triples of IDs.
        mapped_triples = _map_triples_elements_to_ids(
            triples=triples,
            entity_to_id=entity_to_id,
            relation_to_id=relation_to_id,
        )

        return cls(
            entity_to_id=entity_to_id,
            relation_to_id=relation_to_id,
            mapped_triples=mapped_triples,
            create_inverse_triples=create_inverse_triples,
            metadata=metadata,
        )

    @classmethod
    def from_path(
        cls,
        path: Union[str, pathlib.Path, TextIO],
        *,
        create_inverse_triples: bool = False,
        entity_to_id: Optional[EntityMapping] = None,
        relation_to_id: Optional[RelationMapping] = None,
        compact_id: bool = True,
        metadata: Optional[Dict[str, Any]] = None,
        load_triples_kwargs: Optional[Mapping[str, Any]] = None,
        **kwargs,
    ) -> "TriplesFactory":
        """
        Create a new triples factory from triples stored in a file.

        :param path:
            The path where the label-based triples are stored.
        :param create_inverse_triples:
            Whether to create inverse triples.
        :param entity_to_id:
            The mapping from entity labels to ID. If None, create a new one from the triples.
        :param relation_to_id:
            The mapping from relations labels to ID. If None, create a new one from the triples.
        :param compact_id:
            Whether to compact IDs such that the IDs are consecutive.
        :param metadata:
            Arbitrary key/value pairs to store as metadata with the triples factory. Do not
            include ``path`` as a key because it is automatically taken from the ``path``
            kwarg to this function.
        :param load_triples_kwargs: Optional keyword arguments to pass to :func:`load_triples`.
            Could include the ``delimiter`` or a ``column_remapping``.
        :param kwargs:
            additional keyword-based parameters, which are ignored.

        :return:
            A new triples factory.
        """
        path = normalize_path(path)

        # TODO: Check if lazy evaluation would make sense
        triples = load_triples(path, **(load_triples_kwargs or {}))

        return cls.from_labeled_triples(
            triples=triples,
            create_inverse_triples=create_inverse_triples,
            entity_to_id=entity_to_id,
            relation_to_id=relation_to_id,
            compact_id=compact_id,
            metadata={
                "path": path,
                **(metadata or {}),
            },
        )

    def __eq__(self, __o: object) -> bool:  # noqa: D105
        return (
            isinstance(__o, TriplesFactory)
            and super().__eq__(__o)
            and (self.entity_to_id == __o.entity_to_id)
            and (self.relation_to_id == __o.relation_to_id)
        )

    def to_core_triples_factory(self) -> CoreTriplesFactory:
        """Return this factory as a core factory."""
        return CoreTriplesFactory(
            mapped_triples=self.mapped_triples,
            num_entities=self.num_entities,
            num_relations=self.num_relations,
            entity_ids=self.entity_ids,
            relation_ids=self.relation_ids,
            create_inverse_triples=self.create_inverse_triples,
            metadata=self.metadata,
        )

    def to_path_binary(self, path: Union[str, pathlib.Path, TextIO]) -> pathlib.Path:  # noqa: D102
        path = super().to_path_binary(path=path)
        # store entity/relation to ID
        for name, data in (
            (
                self.file_name_entity_to_id,
                self.entity_to_id,
            ),
            (
                self.file_name_relation_to_id,
                self.relation_to_id,
            ),
        ):
            pd.DataFrame(data=data.items(), columns=["label", "id"],).sort_values(by="id").set_index("id").to_csv(
                path.joinpath(f"{name}.tsv.gz"),
                sep="\t",
            )
        return path

    @classmethod
    def _from_path_binary(cls, path: pathlib.Path) -> MutableMapping[str, Any]:
        data = super()._from_path_binary(path)
        # load entity/relation to ID
        for name in [cls.file_name_entity_to_id, cls.file_name_relation_to_id]:
            df = pd.read_csv(
                path.joinpath(f"{name}.tsv.gz"),
                sep="\t",
            )
            data[name] = dict(zip(df["label"], df["id"]))
        return data

    def _get_binary_state(self):  # noqa: D102
        return dict(
            create_inverse_triples=self.create_inverse_triples,
            metadata=self.metadata,
        )

    def clone_and_exchange_triples(
        self,
        mapped_triples: MappedTriples,
        extra_metadata: Optional[Dict[str, Any]] = None,
        keep_metadata: bool = True,
        create_inverse_triples: Optional[bool] = None,
    ) -> "TriplesFactory":  # noqa: D102
        if create_inverse_triples is None:
            create_inverse_triples = self.create_inverse_triples
        return TriplesFactory(
            entity_to_id=self.entity_to_id,
            relation_to_id=self.relation_to_id,
            mapped_triples=mapped_triples,
            create_inverse_triples=create_inverse_triples,
            metadata={
                **(extra_metadata or {}),
                **(self.metadata if keep_metadata else {}),  # type: ignore
            },
        )

    @property
    def entity_to_id(self) -> Mapping[str, int]:
        """Return the mapping from entity labels to IDs."""
        return self.entity_labeling.label_to_id

    @property
    def entity_id_to_label(self) -> Mapping[int, str]:
        """Return the mapping from entity IDs to labels."""
        return self.entity_labeling.id_to_label

    @property
    def relation_to_id(self) -> Mapping[str, int]:
        """Return the mapping from relations labels to IDs."""
        return self.relation_labeling.label_to_id

    @property
    def relation_id_to_label(self) -> Mapping[int, str]:
        """Return the mapping from relations IDs to labels."""
        return self.relation_labeling.id_to_label

    @property
    def triples(self) -> np.ndarray:  # noqa: D401
        """The labeled triples, a 3-column matrix where each row are the head label, relation label, then tail label."""
        logger.warning("Reconstructing all label-based triples. This is expensive and rarely needed.")
        return self.label_triples(self.mapped_triples)

    def get_inverse_relation_id(self, relation: Union[str, int]) -> int:
        """Get the inverse relation identifier for the given relation."""
        relation = next(iter(self.relations_to_ids(relations=[relation])))  # type: ignore
        return super().get_inverse_relation_id(relation=relation)

    def label_triples(
        self,
        triples: MappedTriples,
        unknown_entity_label: str = "[UNKNOWN]",
        unknown_relation_label: Optional[str] = None,
    ) -> LabeledTriples:
        """
        Convert ID-based triples to label-based ones.

        :param triples:
            The ID-based triples.
        :param unknown_entity_label:
            The label to use for unknown entity IDs.
        :param unknown_relation_label:
            The label to use for unknown relation IDs.

        :return:
            The same triples, but labeled.
        """
        if len(triples) == 0:
            return np.empty(shape=(0, 3), dtype=str)
        if unknown_relation_label is None:
            unknown_relation_label = unknown_entity_label
        return np.stack(
            [
                labeling.label(ids=column, unknown_label=unknown_label)
                for (labeling, unknown_label), column in zip(
                    [
                        (self.entity_labeling, unknown_entity_label),
                        (self.relation_labeling, unknown_relation_label),
                        (self.entity_labeling, unknown_entity_label),
                    ],
                    triples.t().numpy(),
                )
            ],
            axis=1,
        )

    def entities_to_ids(self, entities: Union[Collection[int], Collection[str]]) -> Collection[int]:  # noqa: D102
        return _ensure_ids(labels_or_ids=entities, label_to_id=self.entity_labeling.label_to_id)

    def relations_to_ids(self, relations: Union[Collection[int], Collection[str]]) -> Collection[int]:  # noqa: D102
        return _ensure_ids(labels_or_ids=relations, label_to_id=self.relation_labeling.label_to_id)

    def get_mask_for_relations(
        self,
        relations: Union[Collection[int], Collection[str]],
        invert: bool = False,
    ) -> torch.BoolTensor:
        """Get a boolean mask for triples with the given relations."""
        return super().get_mask_for_relations(relations=self.relations_to_ids(relations=relations))

    def entity_word_cloud(self, top: Optional[int] = None):
        """Make a word cloud based on the frequency of occurrence of each entity in a Jupyter notebook.

        :param top: The number of top entities to show. Defaults to 100.

        .. warning::

            This function requires the ``word_cloud`` package. Use ``pip install pykeen[plotting]`` to
            install it automatically, or install it yourself with
            ``pip install git+https://github.com/kavgan/word_cloud.git``.
        """
        return self._word_cloud(
            ids=self.mapped_triples[:, [0, 2]],
            id_to_label=self.entity_labeling.id_to_label,
            top=top or 100,
        )

    def relation_word_cloud(self, top: Optional[int] = None):
        """Make a word cloud based on the frequency of occurrence of each relation in a Jupyter notebook.

        :param top: The number of top relations to show. Defaults to 100.

        .. warning::

            This function requires the ``word_cloud`` package. Use ``pip install pykeen[plotting]`` to
            install it automatically, or install it yourself with
            ``pip install git+https://github.com/kavgan/word_cloud.git``.
        """
        return self._word_cloud(
            ids=self.mapped_triples[:, 1],
            id_to_label=self.relation_labeling.id_to_label,
            top=top or 100,
        )

    def _word_cloud(self, *, ids: torch.LongTensor, id_to_label: Mapping[int, str], top: int):
        try:
            from word_cloud.word_cloud_generator import WordCloud
        except ImportError:
            logger.warning(
                "Could not import module `word_cloud`. "
                "Try installing it with `pip install git+https://github.com/kavgan/word_cloud.git`",
            )
            return

        # pre-filter to keep only topk
        uniq, counts = ids.view(-1).unique(return_counts=True)

        # if top is larger than the number of available options
        top = min(top, uniq.numel())
        top_counts, top_ids = counts.topk(k=top, largest=True)

        # generate text
        text = list(
            itertools.chain(
                *(
                    itertools.repeat(id_to_label[e_id], count)
                    for e_id, count in zip(top_ids.tolist(), top_counts.tolist())
                )
            )
        )

        from IPython.core.display import HTML

        word_cloud = WordCloud()
        return HTML(word_cloud.get_embed_code(text=text, topn=top))

    def tensor_to_df(
        self,
        tensor: torch.LongTensor,
        **kwargs: Union[torch.Tensor, np.ndarray, Sequence],
    ) -> pd.DataFrame:  # noqa: D102
        data = super().tensor_to_df(tensor=tensor, **kwargs)
        old_col = list(data.columns)

        # vectorized label lookup
        for column, labeling in dict(
            head=self.entity_labeling,
            relation=self.relation_labeling,
            tail=self.entity_labeling,
        ).items():
            assert labeling is not None
            data[f"{column}_label"] = labeling.label(
                ids=data[f"{column}_id"],
                unknown_label=("[unknown_" + column + "]").upper(),
            )

        # Re-order columns
        columns = list(TRIPLES_DF_COLUMNS) + old_col[3:]
        return data.loc[:, columns]

    def new_with_restriction(
        self,
        entities: Union[None, Collection[int], Collection[str]] = None,
        relations: Union[None, Collection[int], Collection[str]] = None,
        invert_entity_selection: bool = False,
        invert_relation_selection: bool = False,
    ) -> "TriplesFactory":  # noqa: D102
        if entities is None and relations is None:
            return self
        if entities is not None:
            entities = self.entities_to_ids(entities=entities)
        if relations is not None:
            relations = self.relations_to_ids(relations=relations)
        return (
            super()
            .new_with_restriction(
                entities=entities,
                relations=relations,
                invert_entity_selection=invert_entity_selection,
                invert_relation_selection=invert_relation_selection,
            )
            .with_labels(entity_to_id=self.entity_to_id, relation_to_id=self.relation_to_id)
        )

    def map_triples(self, triples: LabeledTriples) -> MappedTriples:
        """Convert label-based triples to ID-based triples."""
        return _map_triples_elements_to_ids(
            triples=triples,
            entity_to_id=self.entity_to_id,
            relation_to_id=self.relation_to_id,
        )


def cat_triples(*triples_factories: CoreTriplesFactory) -> MappedTriples:
    """Concatenate several triples factories."""
    return torch.cat([factory.mapped_triples for factory in triples_factories], dim=0)


def splits_steps(a: Sequence[CoreTriplesFactory], b: Sequence[CoreTriplesFactory]) -> int:
    """Compute the number of moves to go from the first sequence of triples factories to the second.

    :return: The number of triples present in the training sets in both
    """
    if len(a) != len(b):
        raise ValueError("Must have same number of triples factories")

    train_1 = triple_tensor_to_set(a[0].mapped_triples)
    train_2 = triple_tensor_to_set(b[0].mapped_triples)

    # FIXME currently the implementation does not consider the non-training (i.e., second-last entries)
    #  for the number of steps. Consider more interesting way to discuss splits w/ valid

    return len(train_1.symmetric_difference(train_2))


def splits_similarity(a: Sequence[CoreTriplesFactory], b: Sequence[CoreTriplesFactory]) -> float:
    """Compute the similarity between two datasets' splits.

    :return: The number of triples present in the training sets in both
    """
    steps = splits_steps(a, b)
    n = sum(tf.num_triples for tf in a)
    return 1 - steps / n


def normalize_path(path: Union[str, pathlib.Path, TextIO]) -> pathlib.Path:
    """Normalize path."""
    if isinstance(path, TextIO):
        return pathlib.Path(path.name).resolve()
    elif isinstance(path, str):
        return pathlib.Path(path).resolve()
    elif isinstance(path, pathlib.Path):
        return path.resolve()
    else:
        raise TypeError(f"path is invalid type: {type(path)}")<|MERGE_RESOLUTION|>--- conflicted
+++ resolved
@@ -429,23 +429,8 @@
         """The number of triples."""
         return self.mapped_triples.shape[0]
 
-<<<<<<< HEAD
-    @property
-    def edge_index(self) -> torch.LongTensor:
-        """Return the edge index, as required by PyTorch Geometric."""
-        return self.mapped_triples[:, [0, 2]].t()
-
-    @property
-    def edge_type(self) -> torch.LongTensor:
-        """Return the edge type, as required by PyTorch Geometric."""
-        return self.mapped_triples[:, 1]
-
-    def extra_repr(self) -> str:
-        """Extra representation string."""
-=======
     def _iter_extra_repr(self) -> Iterable[str]:
         """Iterate over extra_repr components."""
->>>>>>> f1a77df8
         d = [
             ("num_entities", self.num_entities),
             ("num_relations", self.num_relations),
