"""Implementation of triples splitting functions."""

from __future__ import annotations

import logging
import typing
from abc import abstractmethod
from collections.abc import Collection, Sequence

import numpy
import pandas
import torch
from class_resolver.api import ClassResolver, HintOrType

from ..constants import COLUMN_LABELS
<<<<<<< HEAD
from ..typing import (
    COLUMN_HEAD,
    COLUMN_TAIL,
    LABEL_HEAD,
    LABEL_RELATION,
    LABEL_TAIL,
    MappedTriples,
    Target,
    TorchRandomHint,
)
from ..utils import ensure_torch_random_state, format_relative_comparison
=======
from ..typing import LABEL_HEAD, LABEL_RELATION, LABEL_TAIL, BoolTensor, MappedTriples, Target, TorchRandomHint
from ..utils import ensure_torch_random_state
>>>>>>> cccc9d9c

logger = logging.getLogger(__name__)

__all__ = [
    "split",
]


def _random_split_tensor(
    x: torch.Tensor,
    sizes: Sequence[int],
    generator: torch.Generator | None = None,
) -> Sequence[torch.Tensor]:
    """Randomly split a tensor into parts of the given sizes."""
    # input verification
    n = x.shape[0]
    if sum(sizes) != n:
        raise ValueError(f"Received {x.shape[0]=}, but the sizes sum up to {sum(sizes)}")

    # split indices
    permutation = torch.randperm(n, generator=generator)
    index_groups = permutation.split(split_size=sizes, dim=0)

    # split tensor
    return [x[index_group] for index_group in index_groups]


def _random_split_unique_values(
    id_tensor: torch.Tensor,
    ratios: Sequence[float],
    generator: torch.Generator | None = None,
) -> Sequence[torch.Tensor]:
    """Randomly split the unique values in a tensor according to the given ratios."""
    unique_ids = id_tensor.unique()
    sizes = get_absolute_split_sizes(n_total=len(unique_ids), ratios=ratios)
    return _random_split_tensor(x=unique_ids, sizes=sizes, generator=generator)


def _split_triples(
    mapped_triples: MappedTriples,
    sizes: Sequence[int],
    generator: torch.Generator | None = None,
) -> Sequence[MappedTriples]:
    """
    Randomly split triples into groups of given sizes.

    :param mapped_triples: shape: (n, 3)
        The triples.
    :param sizes:
        The sizes.
    :param generator:
        The random number generator for reproducible splits.

    :return:
        The splitted triples.

    :raises ValueError:
        If the given sizes are different from the number of triples in mapped triples
    """
    triples_groups = _random_split_tensor(mapped_triples, sizes=sizes, generator=generator)
    logger.info(
        "done splitting triples to groups of sizes %s",
        [triples.shape[0] for triples in triples_groups],
    )
    return triples_groups


def _get_cover_for_column(df: pandas.DataFrame, column: Target, index_column: str = "index") -> set[int]:
    return set(df.groupby(by=column).agg({index_column: "min"})[index_column].values)


def _get_covered_entities(df: pandas.DataFrame, chosen: Collection[int]) -> set[int]:
    return set(numpy.unique(df.loc[df["index"].isin(chosen), [LABEL_HEAD, LABEL_TAIL]]))


def _get_cover_deterministic(triples: MappedTriples) -> BoolTensor:
    """
    Get a coverage mask for all entities and relations.

    The implementation uses a greedy coverage algorithm for selecting triples. If there are multiple triples to
    choose, the smaller ID is preferred.

    1. Select one triple for each relation.
    2. Select one triple for each head entity, which is not yet covered.
    3. Select one triple for each tail entity, which is not yet covered.

    The cover is guaranteed to contain at most $num_relations + num_unique_heads + num_unique_tails$ triples.

    :param triples: shape: (n, 3)
        The triples (ID-based).

    :return: shape: (n,)
        A boolean mask indicating whether the triple is part of the cover.
    """
    df = pandas.DataFrame(data=triples.numpy(), columns=COLUMN_LABELS).reset_index()

    # select one triple per relation
    chosen = _get_cover_for_column(df=df, column=LABEL_RELATION)

    # Select one triple for each head/tail entity, which is not yet covered.
    for column in (LABEL_HEAD, LABEL_TAIL):
        covered = _get_covered_entities(df=df, chosen=chosen)
        chosen |= _get_cover_for_column(df=df[~df[column].isin(covered)], column=column)

    # create mask
    num_triples = triples.shape[0]
    seed_mask = torch.zeros(num_triples, dtype=torch.bool)
    seed_mask[list(chosen)] = True
    return seed_mask


class TripleCoverageError(RuntimeError):
    """An exception thrown when not all entities/relations are covered by triples."""

    def __init__(self, arr, name: str = "ids"):
        """
        Initialize the error.

        :param arr: shape: (num_indices,)
            the array of covering triple IDs
        :param name:
            the name to use for creating the error message
        """
        r = sorted((arr < 0).nonzero(as_tuple=False))
        super().__init__(
            f"Could not cover the following {name} from the provided triples: {r}. One possible reason is that you are"
            f" working with triples from a non-compact ID mapping, i.e. where the IDs do not span the full range of "
            f"[0, ..., num_ids - 1]",
        )


def normalize_ratios(
    ratios: float | Sequence[float],
    epsilon: float = 1.0e-06,
) -> tuple[float, ...]:
    """Normalize relative sizes.

    If the sum is smaller than 1, adds (1 - sum)

    :param ratios:
        The ratios.
    :param epsilon:
        A small constant for comparing sum of ratios against 1.

    :return:
        A sequence of ratios of at least two elements which sums to one.

    :raises ValueError:
        if the ratio sum is bigger than 1.0
    """
    # Prepare split index
    if isinstance(ratios, float):
        ratios = [ratios]
    ratios = tuple(ratios)
    ratio_sum = sum(ratios)
    if ratio_sum < 1.0 - epsilon:
        ratios = ratios + (1.0 - ratio_sum,)
    elif ratio_sum > 1.0 + epsilon:
        raise ValueError(f"ratios sum to more than 1.0: {ratios} (sum={ratio_sum})")
    return ratios


def get_absolute_split_sizes(
    n_total: int,
    ratios: Sequence[float],
) -> tuple[int, ...]:
    """
    Compute absolute sizes of splits from given relative sizes.

    .. note ::
        This method compensates for rounding errors, and ensures that the absolute sizes sum up to the total number.

    :param n_total:
        The total number.
    :param ratios:
        The relative ratios (should sum to 1).

    :return:
        The absolute sizes.
    """
    # due to rounding errors we might lose a few points, thus we use cumulative ratio
    cum_ratio = numpy.cumsum(ratios)
    cum_ratio[-1] = 1.0
    cum_ratio = numpy.r_[numpy.zeros(1), cum_ratio]
    split_points = (cum_ratio * n_total).astype(numpy.int64)
    sizes = numpy.diff(split_points)
    return tuple(sizes)


class Cleaner:
    """A cleanup method for ensuring that all entities are contained in the triples of the first split part."""

    @abstractmethod
    def cleanup_pair(
        self,
        reference: MappedTriples,
        other: MappedTriples,
        random_state: TorchRandomHint,
    ) -> tuple[MappedTriples, MappedTriples]:
        """
        Clean up one set of triples with respect to a reference set.

        :param reference:
            the reference set of triples, which shall contain triples for all entities
        :param other:
            the other set of triples
        :param random_state:
            the random state to use, if any randomized operations take place

        :return:
            a pair (reference, other), where some triples of other may have been moved into reference
        """
        raise NotImplementedError

    def __call__(
        self,
        triples_groups: Sequence[MappedTriples],
        random_state: TorchRandomHint,
    ) -> Sequence[MappedTriples]:
        """Cleanup a list of triples array with respect to the first array."""
        reference, *others = triples_groups
        result = []
        for other in others:
            reference, other = self.cleanup_pair(reference=reference, other=other, random_state=random_state)
            result.append(other)
        return reference, *result


def _prepare_cleanup(
    training: MappedTriples,
    testing: MappedTriples,
<<<<<<< HEAD
    max_ids: tuple[int, int] | None = None,
) -> torch.BoolTensor:
=======
    max_ids: Optional[tuple[int, int]] = None,
) -> BoolTensor:
>>>>>>> cccc9d9c
    """
    Calculate a mask for the test triples with triples containing test-only entities or relations.

    :param training: shape: (n, 3)
        The training triples.
    :param testing: shape: (m, 3)
        The testing triples.
    :param max_ids:
        The maximum identifier in each column. Calculates it automatically if not given.

    :return: shape: (m,)
        The move mask.
    """
    # base cases
    if len(testing) == 0:
        return torch.empty(0, dtype=torch.bool)
    if len(training) == 0:
        return torch.ones(testing.shape[0], dtype=torch.bool)

    columns = [[0, 2], [1]]
    to_move_mask = torch.zeros(1, dtype=torch.bool)
    if max_ids is None:
        max_ids = typing.cast(
            tuple[int, int],
            tuple(max(training[:, col].max().item(), testing[:, col].max().item()) + 1 for col in columns),
        )
    for col, max_id in zip(columns, max_ids):
        # IDs not in training
        not_in_training_mask = torch.ones(max_id, dtype=torch.bool)
        not_in_training_mask[training[:, col].view(-1)] = False

        # triples with exclusive test IDs
        exclusive_triples = not_in_training_mask[testing[:, col].view(-1)].view(-1, len(col)).any(dim=-1)
        to_move_mask = to_move_mask | exclusive_triples
    return to_move_mask


class RandomizedCleaner(Cleaner):
    """Cleanup a triples array by randomly selecting testing triples and recalculate to minimize moves.

    1. Calculate ``move_id_mask`` as in :func:`_prepare_cleanup`
    2. Choose a triple to move, recalculate ``move_id_mask``
    3. Continue until ``move_id_mask`` has no true bits
    """

    # docstr-coverage: inherited
    def cleanup_pair(
        self,
        reference: MappedTriples,
        other: MappedTriples,
        random_state: TorchRandomHint,
    ) -> tuple[MappedTriples, MappedTriples]:  # noqa: D102
        generator = ensure_torch_random_state(random_state)
        move_id_mask = _prepare_cleanup(reference, other)

        # While there are still triples that should be moved to the training set
        while move_id_mask.any():
            # Pick a random triple to move over to the training triples
            (candidates,) = move_id_mask.nonzero(as_tuple=True)
            # TODO: this could easily be extended to select a batch of triples
            # -> speeds up the process at the cost of slightly larger movements
            idx = torch.randint(candidates.shape[0], size=(1,), generator=generator)
            idx = candidates[idx]

            # add to training
            reference = torch.cat([reference, other[idx].view(1, -1)], dim=0)
            # remove from testing
            other = torch.cat([other[:idx], other[idx + 1 :]], dim=0)
            # Recalculate the move_id_mask
            move_id_mask = _prepare_cleanup(reference, other)

        return reference, other


class DeterministicCleaner(Cleaner):
    """Cleanup a triples array (testing) with respect to another (training)."""

    # docstr-coverage: inherited
    def cleanup_pair(
        self,
        reference: MappedTriples,
        other: MappedTriples,
        random_state: TorchRandomHint,
    ) -> tuple[MappedTriples, MappedTriples]:  # noqa: D102
        move_id_mask = _prepare_cleanup(reference, other)
        reference = torch.cat([reference, other[move_id_mask]])
        other = other[~move_id_mask]
        return reference, other


cleaner_resolver: ClassResolver[Cleaner] = ClassResolver.from_subclasses(base=Cleaner, default=DeterministicCleaner)


class Splitter:
    """A method for splitting triples."""

    @abstractmethod
    def split_absolute_size(
        self,
        mapped_triples: MappedTriples,
        sizes: Sequence[int],
        generator: torch.Generator,
    ) -> Sequence[MappedTriples]:
        """Split triples into clean groups.

        This method partitions the triples, i.e., each triple is in exactly one group. Moreover, it ensures that
        the first group contains all entities at least once.

        :param mapped_triples: shape: (n, 3)
            the ID-based triples
        :param sizes:
            the absolute number of triples for each split part.
        :param generator:
            the random state used for splitting

        :return:
            a sequence of ID-based triples for each split part. the absolute may be different to ensure the constraint.
        """
        raise NotImplementedError

    def split(
        self,
        *,
        mapped_triples: MappedTriples,
        ratios: float | Sequence[float] = 0.8,
        random_state: TorchRandomHint = None,
    ) -> Sequence[MappedTriples]:
        """Split triples into clean groups.

        :param mapped_triples: shape: (n, 3)
            the ID-based triples
        :param random_state:
            the random state used to shuffle and split the triples
        :param ratios:
            There are three options for this argument.
            First, a float can be given between 0 and 1.0, non-inclusive. The first set of triples will get this
            ratio and the second will get the rest.
            Second, a list of ratios can be given for which set in which order should get what ratios as
            in ``[0.8, 0.1]``.
            The final ratio can be omitted because that can be calculated.
            Third, all ratios can be explicitly set in order such as in ``[0.8, 0.1, 0.1]`` where the sum of
            all ratios is 1.0.

        :return:
            A partition of triples, which are split (approximately) according to the ratios.
        """
        generator = ensure_torch_random_state(random_state)
        ratios = normalize_ratios(ratios=ratios)
        sizes = get_absolute_split_sizes(n_total=mapped_triples.shape[0], ratios=ratios)
        triples_groups = self.split_absolute_size(mapped_triples=mapped_triples, sizes=sizes, generator=generator)
        for i, (triples, exp_size, exp_ratio) in enumerate(zip(triples_groups, sizes, ratios)):
            actual_size = triples.shape[0]
            actual_ratio = actual_size / exp_size * exp_ratio
            if actual_size != exp_size:
                logger.warning(
                    f"Requested ratio[{i}]={exp_ratio:.3f} (equal to size {exp_size}), but got {actual_ratio:.3f} "
                    f"(equal to size {actual_size}) to ensure that all entities/relations occur in train.",
                )
        return triples_groups


class CleanupSplitter(Splitter):
    """
    The cleanup splitter first randomly splits the triples and then cleans up.

    In the cleanup process, triples are moved into the train part until all entities occur at least once in train.

    The splitter supports two variants of cleanup, cf. ``cleaner_resolver``.
    """

    def __init__(self, cleaner: HintOrType[Cleaner] = None) -> None:
        """
        Initialize the splitter.

        :param cleaner:
            the cleanup method to use. Defaults to the fast deterministic cleaner,
            which may lead to larger deviances between desired and actual triple count.
        """
        self.cleaner = cleaner_resolver.make(cleaner)

    # docstr-coverage: inherited
    def split_absolute_size(
        self,
        mapped_triples: MappedTriples,
        sizes: Sequence[int],
        generator: torch.Generator,
    ) -> Sequence[MappedTriples]:  # noqa: D102
        triples_groups = _split_triples(mapped_triples, sizes=sizes, generator=generator)
        # Make sure that the first element has all the right stuff in it
        logger.debug("cleaning up groups")
        triples_groups = self.cleaner(triples_groups, random_state=generator)
        logger.debug("done cleaning up groups")
        return triples_groups


class CoverageSplitter(Splitter):
    """This splitter greedily selects training triples such that each entity is covered and then splits the rest."""

    # docstr-coverage: inherited
    def split_absolute_size(
        self,
        mapped_triples: MappedTriples,
        sizes: Sequence[int],
        generator: torch.Generator,
    ) -> Sequence[MappedTriples]:  # noqa: D102
        seed_mask = _get_cover_deterministic(triples=mapped_triples)
        train_seed = mapped_triples[seed_mask]
        remaining_triples = mapped_triples[~seed_mask]
        if train_seed.shape[0] > sizes[0]:
            raise ValueError(f"Could not find a coverage of all entities and relation with only {sizes[0]} triples.")
        remaining_sizes = (sizes[0] - train_seed.shape[0],) + tuple(sizes[1:])
        train, *rest = _split_triples(mapped_triples=remaining_triples, sizes=remaining_sizes, generator=generator)
        return [torch.cat([train_seed, train], dim=0), *rest]


splitter_resolver: ClassResolver[Splitter] = ClassResolver.from_subclasses(base=Splitter, default=CoverageSplitter)


def split(
    mapped_triples: MappedTriples,
    ratios: float | Sequence[float] = 0.8,
    random_state: TorchRandomHint = None,
    randomize_cleanup: bool = False,
    method: str | None = None,
) -> Sequence[MappedTriples]:
    """Split triples into clean groups.

    :param mapped_triples: shape: (n, 3)
        The ID-based triples.
    :param ratios:
        There are three options for this argument.
        First, a float can be given between 0 and 1.0, non-inclusive. The first set of triples will get this ratio and
        the second will get the rest.
        Second, a list of ratios can be given for which set in which order should get what ratios as in ``[0.8, 0.1]``.
        The final ratio can be omitted because that can be calculated.
        Third, all ratios can be explicitly set in order such as in ``[0.8, 0.1, 0.1]`` where the sum of all ratios is
        1.0.
    :param random_state:
        The random state used to shuffle and split the triples.
    :param randomize_cleanup:
        If true, uses the non-deterministic method for moving triples to the training set. This has the advantage that
        it does not necessarily have to move all of them, but it might be significantly slower since it moves one
        triple at a time.
    :param method:
        The name of the method to use, cf. :data:`splitter_resolver`. Defaults to "coverage", i.e.,
        :class:`CoverageSplitter`.

    :return:
        A partition of triples, which are split (approximately) according to the ratios.

    .. code-block:: python

        ratio = 0.8  # makes a [0.8, 0.2] split
        train, test = split(triples, ratio)

        ratios = [0.8, 0.1]  # makes a [0.8, 0.1, 0.1] split
        train, test, val = split(triples, ratios)

        ratios = [0.8, 0.1, 0.1]  # also makes a [0.8, 0.1, 0.1] split
        train, test, val = split(triples, ratios)
    """
    # backwards compatibility
    splitter_cls: type[Splitter] = splitter_resolver.lookup(method)
    kwargs = dict()
    if splitter_cls is CleanupSplitter and randomize_cleanup:
        kwargs["cleaner"] = cleaner_resolver.normalize_cls(RandomizedCleaner)
    return splitter_resolver.make(splitter_cls, pos_kwargs=kwargs).split(
        mapped_triples=mapped_triples,
        ratios=ratios,
        random_state=random_state,
    )


def _entity_mask(mapped_triples: torch.Tensor, heads: torch.Tensor, tails: torch.Tensor) -> torch.Tensor:
    head_mask = torch.isin(mapped_triples[:, COLUMN_HEAD], test_elements=heads)
    tail_mask = torch.isin(mapped_triples[:, COLUMN_TAIL], test_elements=tails)
    return head_mask & tail_mask


def split_semi_inductive(
    mapped_triples: MappedTriples,
    ratios: float | Sequence[float] = 0.8,
    random_state: TorchRandomHint = None,
) -> Sequence[MappedTriples]:
    """
    Create a semi-inductive split.

    See also: https://arxiv.org/abs/2107.04894
    """
    # normalize input
    generator = ensure_torch_random_state(random_state=random_state)
    ratios = normalize_ratios(ratios=ratios)

    # split entities
    train, *other = _random_split_unique_values(mapped_triples[:, 0::2], ratios=ratios, generator=generator)
    sizes = [len(entities) for entities in [train, *other]]
    logger.info(f"Entity split into groups of {sizes=}")

    # extract training triples
    result = [mapped_triples[_entity_mask(mapped_triples=mapped_triples, heads=train, tails=train)]]

    # extract other triples
    for other_entities in other:
        train_head_to_other_tail = _entity_mask(mapped_triples=mapped_triples, heads=train, tails=other_entities)
        other_head_to_train_tail = _entity_mask(mapped_triples=mapped_triples, heads=other_entities, tails=train)
        mask = train_head_to_other_tail | other_head_to_train_tail
        result.append(mapped_triples[mask])

    # emit size information
    sizes = [len(triples) for triples in result]
    logger.info(
        f"Triple split with {sizes=} managed to keep "
        f"{format_relative_comparison(part=sum(sizes), total=len(mapped_triples))} original triples."
    )
    return result


def split_fully_inductive(
    mapped_triples: MappedTriples,
    entity_split_ratio: float = 0.5,
    evaluation_triples_ratios: float | Sequence[float] = 0.8,
    random_state: TorchRandomHint = None,
) -> Sequence[MappedTriples]:
    """
    Create a fully-inductive split.

    See also: https://arxiv.org/abs/2107.04894
    """
    # normalize input
    generator = ensure_torch_random_state(random_state=random_state)
    evaluation_triples_ratios = normalize_ratios(ratios=evaluation_triples_ratios)

    # split entities into training and inference
    train, inference = _random_split_unique_values(
        mapped_triples[:, 0::2], ratios=[entity_split_ratio, 1.0 - entity_split_ratio], generator=generator
    )
    logger.info(f"Entity split into {len(train):_} entities and {len(inference):_} inference entities.")

    # extract training and inference triples
    training_triples = mapped_triples[_entity_mask(mapped_triples=mapped_triples, heads=train, tails=train)]
    inference_triples = mapped_triples[_entity_mask(mapped_triples=mapped_triples, heads=inference, tails=inference)]
    num_train, num_inference = len(training_triples), len(inference_triples)
    logger.info(
        f"Extracted {num_train:_} training triples and {num_inference:_} inference triples. Managed to keep "
        f"{format_relative_comparison(part=num_train + num_inference, total=len(mapped_triples))} of the original "
        f"triples."
    )

    result = [training_triples]
    # split inference triples
    sizes = get_absolute_split_sizes(n_total=len(inference_triples), ratios=evaluation_triples_ratios)
    result.extend(_split_triples(mapped_triples=inference_triples, sizes=sizes, generator=generator))

    return result<|MERGE_RESOLUTION|>--- conflicted
+++ resolved
@@ -13,22 +13,18 @@
 from class_resolver.api import ClassResolver, HintOrType
 
 from ..constants import COLUMN_LABELS
-<<<<<<< HEAD
 from ..typing import (
     COLUMN_HEAD,
     COLUMN_TAIL,
     LABEL_HEAD,
     LABEL_RELATION,
     LABEL_TAIL,
+    BoolTensor,
     MappedTriples,
     Target,
     TorchRandomHint,
 )
 from ..utils import ensure_torch_random_state, format_relative_comparison
-=======
-from ..typing import LABEL_HEAD, LABEL_RELATION, LABEL_TAIL, BoolTensor, MappedTriples, Target, TorchRandomHint
-from ..utils import ensure_torch_random_state
->>>>>>> cccc9d9c
 
 logger = logging.getLogger(__name__)
 
@@ -260,13 +256,8 @@
 def _prepare_cleanup(
     training: MappedTriples,
     testing: MappedTriples,
-<<<<<<< HEAD
     max_ids: tuple[int, int] | None = None,
-) -> torch.BoolTensor:
-=======
-    max_ids: Optional[tuple[int, int]] = None,
 ) -> BoolTensor:
->>>>>>> cccc9d9c
     """
     Calculate a mask for the test triples with triples containing test-only entities or relations.
 
