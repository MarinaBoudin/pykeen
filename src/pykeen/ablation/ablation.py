"""Utilities for ablation study configurations."""

from __future__ import annotations

import itertools as itt
import json
import logging
import pathlib
import time
from collections.abc import Iterable, Mapping, Sequence
from typing import Any, TypedDict
from uuid import uuid4

from ..training import SLCWATrainingLoop, training_loop_resolver
from ..typing import OneOrSequence
from ..utils import normalize_path, normalize_string, upgrade_to_sequence

__all__ = [
    "ablation_pipeline",
    "ablation_pipeline_from_config",
    "prepare_ablation_from_config",
    "prepare_ablation_from_path",
    "prepare_ablation",
]

logger = logging.getLogger(__name__)

Mapping2D = Mapping[str, Mapping[str, Any]]
Mapping3D = Mapping[str, Mapping[str, Mapping[str, Any]]]


class SplitToPathDict(TypedDict):
    """A mapping of the split keys to the paths in which the triples are stored."""

    training: str | pathlib.Path
    validation: str | pathlib.Path
    testing: str | pathlib.Path


def ablation_pipeline(
    datasets: OneOrSequence[str | SplitToPathDict],
    directory: str | pathlib.Path,
    models: str | list[str],
    losses: str | list[str],
    optimizers: str | list[str],
    training_loops: str | list[str],
    *,
    epochs: int | None = None,
    create_inverse_triples: bool | list[bool] = False,
    regularizers: None | str | list[str] = None,
    negative_sampler: str | None = None,
    evaluator: str | None = None,
    stopper: str | None = "NopStopper",
    model_to_model_kwargs: Mapping2D | None = None,
    model_to_model_kwargs_ranges: Mapping2D | None = None,
    model_to_loss_to_loss_kwargs: Mapping3D | None = None,
    model_to_loss_to_loss_kwargs_ranges: Mapping3D | None = None,
    model_to_optimizer_to_optimizer_kwargs: Mapping3D | None = None,
    model_to_optimizer_to_optimizer_kwargs_ranges: Mapping3D | None = None,
    model_to_negative_sampler_to_negative_sampler_kwargs: Mapping3D | None = None,
    model_to_negative_sampler_to_negative_sampler_kwargs_ranges: Mapping3D | None = None,
    model_to_training_loop_to_training_loop_kwargs: Mapping3D | None = None,
    model_to_training_loop_to_training_kwargs: Mapping3D | None = None,
    model_to_training_loop_to_training_kwargs_ranges: Mapping3D | None = None,
    model_to_regularizer_to_regularizer_kwargs: Mapping3D | None = None,
    model_to_regularizer_to_regularizer_kwargs_ranges: Mapping3D | None = None,
    evaluator_kwargs: Mapping[str, Any] | None = None,
    evaluation_kwargs: Mapping[str, Any] | None = None,
    stopper_kwargs: Mapping[str, Any] | None = None,
    n_trials: int | None = 5,
    timeout: int | None = 3600,
    metric: str | None = "hits@10",
    direction: str | None = "maximize",
    sampler: str | None = "random",
    pruner: str | None = "nop",
    metadata: Mapping | None = None,
    save_artifacts: bool = True,
    move_to_cpu: bool = True,
    dry_run: bool = False,
    best_replicates: int | None = None,
    discard_replicates: bool = False,
    create_unique_subdir: bool = False,
):
    """Run ablation study.

    :param datasets:
        A single or a list of dataset specifications.
        Datasets can be specified either by name (referring to a single built-in dataset) or as a dictionary with
        paths for training, validation, and testing.
    :param directory: The directory in which the experimental artifacts will be saved.
    :param models: A model name or list of model names.
    :param losses: A loss function name or list of loss function names.
    :param optimizers: An optimizer name or list of optimizer names.
    :param training_loops: A training loop name or list of training loop names.
    :param epochs: A quick way to set the ``num_epochs`` in the training kwargs.
    :param create_inverse_triples: Either a boolean for a single entry or a list of booleans.
    :param regularizers: A regularizer name, list of regularizer names, or None if no regularizer is desired.
    :param negative_sampler: A negative sampler name, list of regularizer names, or None if no negative sampler
        is desired. Negative sampling is used only in combination with :class:`pykeen.training.SLCWATrainingLoop`.
    :param evaluator: The name of the evaluator to be used. Defaults to rank-based evaluator.
    :param stopper: The name of the stopper to be used. Defaults to NopStopper which doesn't define a
        stopping criterion.
    :param model_to_model_kwargs: A mapping from model name to dictionaries of default keyword arguments for
        the instantiation of that model.
    :param model_to_model_kwargs_ranges: A mapping from model name to dictionaries of keyword argument
        ranges for that model to be used in HPO.
    :param model_to_loss_to_loss_kwargs: A mapping from model name to a mapping of loss name to a mapping
        of default keyword arguments for the instantiation of that loss function. This is useful because for some
        losses, have hyper-parameters such as :class:`pykeen.losses.MarginRankingLoss`.
    :param model_to_loss_to_loss_kwargs_ranges: A mapping from model name to a mapping of loss name
        to a mapping of keyword argument ranges for that loss to be used in HPO.
    :param model_to_optimizer_to_optimizer_kwargs: A mapping from model name to a mapping of optimizer name to a mapping
        of default keyword arguments for the instantiation of that optimizer. This is useful because the optimizers,
        have hyper-parameters such as the learning rate.
    :param model_to_optimizer_to_optimizer_kwargs_ranges: A mapping from model name to a mapping of optimizer name
        to a mapping of keyword argument ranges for that optimizer to be used in HPO.
    :param model_to_regularizer_to_regularizer_kwargs: A mapping from model name to a mapping of regularizer name to a
        mapping of default keyword arguments for the instantiation of that regularizer. This is useful because the
        optimizers, have hyper-parameters such as the regularization weight.
    :param model_to_regularizer_to_regularizer_kwargs_ranges: A mapping from model name to a mapping of regularizer name
        to a mapping of keyword argument ranges for that regularizer to be used in HPO.
    :param model_to_negative_sampler_to_negative_sampler_kwargs: A mapping from model name to a mapping of
        negative sampler name to a mapping of default keyword arguments for the instantiation of that negative sampler.
        This is useful because the negative samplers, have hyper-parameters such as the number of negatives that should
        get generated for each positive training example.
    :param model_to_negative_sampler_to_negative_sampler_kwargs_ranges: A mapping from model name to a mapping of
        negative sampler name to a mapping of keyword argument ranges for that negative sampler to be used in HPO.
    :param model_to_training_loop_to_training_loop_kwargs: A mapping from model name to a mapping of training loop name
        to a mapping of default keyword arguments for the training loop.
    :param model_to_training_loop_to_training_kwargs: A mapping from model name to a mapping of trainer name to a
        mapping of default keyword arguments for the training procedure. This is useful because you can set the
        hyper-parameters such as the number of training epochs and the batch size.
    :param model_to_training_loop_to_training_kwargs_ranges:  A mapping from model name to a mapping of
        trainer name to a mapping of keyword argument ranges for that trainer to be used in HPO.
    :param evaluator_kwargs: The keyword arguments passed to the evaluator.
    :param evaluation_kwargs: The keyword arguments passed during evaluation.
    :param stopper_kwargs: The keyword arguments passed to the stopper.
    :param n_trials: Number of HPO trials.
    :param timeout: The time (seconds) after which the ablation study will be terminated.
    :param metric: The metric to optimize during HPO.
    :param direction: Defines, whether to 'maximize' or 'minimize' the metric during HPO.
    :param sampler: The HPO sampler, it defaults to random search.
    :param pruner: Defines approach for pruning trials. Per default no pruning is used, i.e., pruner is
        set to 'Nopruner'.
    :param metadata: A mapping of meta data arguments such as name of the ablation study.
    :param save_artifacts: Defines, whether each trained model sampled during HPO should be saved.
    :param move_to_cpu: Defines, whether a replicate of the best model should be moved to CPU.
    :param dry_run: Defines whether only the configurations for the single experiments should be created without
        running them.
    :param best_replicates: Defines how often the final model should be re-trained and evaluated based on the best
        hyper-parameters enabling to measure the variance in performance.
    :param discard_replicates: Defines, whether the best model should be discarded after training and evaluation.
    :param create_unique_subdir: Defines, whether a unique sub-directory for the experimental artifacts should
        be created. The sub-directory name is defined  by the  current  data + a unique id.
    """
    directory = normalize_path(directory, *iter_unique_ids(disable=not create_unique_subdir))
    directories = prepare_ablation(
        datasets=datasets,
        models=models,
        losses=losses,
        optimizers=optimizers,
        training_loops=training_loops,
        epochs=epochs,
        create_inverse_triples=create_inverse_triples,
        regularizers=regularizers,
        model_to_model_kwargs=model_to_model_kwargs,
        model_to_model_kwargs_ranges=model_to_model_kwargs_ranges,
        model_to_loss_to_loss_kwargs=model_to_loss_to_loss_kwargs,
        model_to_loss_to_loss_kwargs_ranges=model_to_loss_to_loss_kwargs_ranges,
        model_to_optimizer_to_optimizer_kwargs=model_to_optimizer_to_optimizer_kwargs,
        model_to_optimizer_to_optimizer_kwargs_ranges=model_to_optimizer_to_optimizer_kwargs_ranges,
        negative_sampler=negative_sampler,
        model_to_neg_sampler_to_neg_sampler_kwargs=model_to_negative_sampler_to_negative_sampler_kwargs,
        model_to_neg_sampler_to_neg_sampler_kwargs_ranges=model_to_negative_sampler_to_negative_sampler_kwargs_ranges,
        model_to_training_loop_to_training_loop_kwargs=model_to_training_loop_to_training_loop_kwargs,
        model_to_training_loop_to_training_kwargs=model_to_training_loop_to_training_kwargs,
        model_to_training_loop_to_training_kwargs_ranges=model_to_training_loop_to_training_kwargs_ranges,
        model_to_regularizer_to_regularizer_kwargs=model_to_regularizer_to_regularizer_kwargs,
        model_to_regularizer_to_regularizer_kwargs_ranges=model_to_regularizer_to_regularizer_kwargs_ranges,
        evaluator=evaluator,
        n_trials=n_trials,
        timeout=timeout,
        metric=metric,
        direction=direction,
        sampler=sampler,
        pruner=pruner,
        evaluator_kwargs=evaluator_kwargs,
        evaluation_kwargs=evaluation_kwargs,
        stopper=stopper,
        stopper_kwargs=stopper_kwargs,
        metadata=metadata,
        directory=directory,
        save_artifacts=save_artifacts,
    )

    _run_ablation_experiments(
        directories=directories,
        best_replicates=best_replicates,
        dry_run=dry_run,
        move_to_cpu=move_to_cpu,
        discard_replicates=discard_replicates,
    )


def _run_ablation_experiments(
    directories: Sequence[tuple[str | pathlib.Path, str | pathlib.Path]],
    best_replicates: int | None = None,
    dry_run: bool = False,
    move_to_cpu: bool = True,
    discard_replicates: bool = False,
) -> None:
    """Run ablation experiments."""
    if dry_run:
        return

    from pykeen.hpo import hpo_pipeline_from_path

    for output_directory, rv_config_path in directories:
        if isinstance(output_directory, str):
            output_directory = pathlib.Path(output_directory).resolve()
        hpo_pipeline_result = hpo_pipeline_from_path(rv_config_path)
        hpo_pipeline_result.save_to_directory(output_directory)

        if not best_replicates:
            continue

        best_pipeline_dir = output_directory.joinpath("best_pipeline")
        best_pipeline_dir.mkdir(exist_ok=True, parents=True)
        logger.info("Re-training best pipeline and saving artifacts in %s", best_pipeline_dir)
        hpo_pipeline_result.replicate_best_pipeline(
            replicates=best_replicates,
            move_to_cpu=move_to_cpu,
            save_replicates=not discard_replicates,
            directory=best_pipeline_dir,
        )


def iter_unique_ids(disable: bool = False) -> Iterable[str]:
    """Iterate unique id to append to a path."""
    if disable:
        return
    datetime = time.strftime("%Y-%m-%d-%H-%M")
    yield f"{datetime}_{uuid4()}"


def ablation_pipeline_from_config(
    config: Mapping[str, Any],
    directory: str,
    *,
    dry_run: bool = False,
    best_replicates: int | None = None,
    save_artifacts: bool = True,
    move_to_cpu: bool = True,
    discard_replicates: bool = False,
):
    """Generate a set of HPO configurations.

    A sample file can be run with``pykeen experiment ablation tests/resources/hpo_complex_nations.json``.

    :param config: Dictionary defining the ablation studies.
    :param directory: The directory in which the experimental artifacts will be saved.
    :param dry_run: Defines whether only the configurations for the single experiments should be created without
        running them.
    :param best_replicates: Defines how often the final model should be re-trained and evaluated based on the best
        hyper-parameters enabling to measure the variance in performance.
    :param save_artifacts: Defines, whether each trained model sampled during HPO should be saved.
    :param move_to_cpu: Defines, whether a replicate of the best model should be moved to CPU.
        We recommend to set this flag to 'True' to avoid unnecessary GPU usage.
    :param discard_replicates: Defines, whether the best model should be discarded after training and evaluation.
    :return: None.
    """
    return ablation_pipeline(
        **config,
        directory=directory,
        dry_run=dry_run,
        best_replicates=best_replicates,
        save_artifacts=save_artifacts,
        move_to_cpu=move_to_cpu,
        discard_replicates=discard_replicates,
    )


def prepare_ablation_from_path(
    path: str | pathlib.Path,
    directory: str | pathlib.Path,
    save_artifacts: bool,
) -> list[tuple[pathlib.Path, pathlib.Path]]:
    """Prepare a set of ablation study directories.

    :param path: Path to configuration file defining the ablation studies.
    :param directory: The directory in which the experimental artifacts (including the ablation configurations)
        will be saved.
    :param save_artifacts: Defines, whether the output directories for the trained models sampled during HPO should be
        created.
    :return: pairs of output directories and HPO config paths inside those directories
    """
    directory = normalize_path(directory, *iter_unique_ids())
    with open(path) as file:
        config = json.load(file)
    return prepare_ablation_from_config(config=config, directory=directory, save_artifacts=save_artifacts)


def prepare_ablation_from_config(
    config: Mapping[str, Any],
    directory: str | pathlib.Path,
    save_artifacts: bool,
) -> list[tuple[pathlib.Path, pathlib.Path]]:
    """Prepare a set of ablation study directories.

    :param config: Dictionary defining the ablation studies.
    :param directory: The directory in which the experimental artifacts (including the ablation configurations)
        will be saved.
    :param save_artifacts: Defines, whether the output directories for the trained models sampled during HPO should be
        created.

    :return: pairs of output directories and HPO config paths inside those directories
    """
    metadata = config["metadata"]
    optuna_config = config["optuna"]
    ablation_config = config["ablation"]

    return prepare_ablation(
        **ablation_config,
        **optuna_config,
        metadata=metadata,
        directory=directory,
        save_artifacts=save_artifacts,
    )


def path_to_str(x: object) -> str:
    """Convert path to string and error on everything which is not a path."""
    if isinstance(x, pathlib.Path):
        return x.as_posix()
    raise TypeError(x)


def prepare_ablation(  # noqa:C901
    datasets: OneOrSequence[str | SplitToPathDict],
    models: OneOrSequence[str],
    losses: OneOrSequence[str],
    optimizers: OneOrSequence[str],
    training_loops: OneOrSequence[str],
    directory: str | pathlib.Path,
    *,
    create_inverse_triples: OneOrSequence[bool] = False,
    regularizers: OneOrSequence[None | str] = None,
    epochs: int | None = None,
    negative_sampler: str | None = None,
    evaluator: str | None = None,
    model_to_model_kwargs: Mapping2D | None = None,
    model_to_model_kwargs_ranges: Mapping2D | None = None,
    model_to_loss_to_loss_kwargs: Mapping3D | None = None,
    model_to_loss_to_loss_kwargs_ranges: Mapping3D | None = None,
    model_to_optimizer_to_optimizer_kwargs: Mapping3D | None = None,
    model_to_optimizer_to_optimizer_kwargs_ranges: Mapping3D | None = None,
    model_to_training_loop_to_training_loop_kwargs: Mapping3D | None = None,
    model_to_neg_sampler_to_neg_sampler_kwargs: Mapping3D | None = None,
    model_to_neg_sampler_to_neg_sampler_kwargs_ranges: Mapping3D | None = None,
    model_to_training_loop_to_training_kwargs: Mapping3D | None = None,
    model_to_training_loop_to_training_kwargs_ranges: Mapping3D | None = None,
    model_to_regularizer_to_regularizer_kwargs: Mapping3D | None = None,
    model_to_regularizer_to_regularizer_kwargs_ranges: Mapping3D | None = None,
    n_trials: int | None = 5,
    timeout: int | None = 3600,
    metric: str | None = "hits@10",
    direction: str | None = "maximize",
    sampler: str | None = "random",
    pruner: str | None = "nop",
    evaluator_kwargs: Mapping[str, Any] | None = None,
    evaluation_kwargs: Mapping[str, Any] | None = None,
    stopper: str | None = "NopStopper",
    stopper_kwargs: Mapping[str, Any] | None = None,
    metadata: Mapping | None = None,
    save_artifacts: bool = True,
) -> list[tuple[pathlib.Path, pathlib.Path]]:
    """Prepare an ablation directory.

    :param datasets:
        A single or a list of dataset specifications.
        Datasets can be specified either by name (referring to a single built-in dataset) or as a dictionary with
        paths for training, validation, and testing.
    :param models: A model name or list of model names.
    :param losses: A loss function name or list of loss function names.
    :param optimizers: An optimizer name or list of optimizer names.
    :param training_loops: A training loop name or list of training loop names.
    :param epochs: A quick way to set the ``num_epochs`` in the training kwargs.
    :param create_inverse_triples: Either a boolean for a single entry or a list of booleans.
    :param regularizers: A regularizer name, list of regularizer names, or None if no regularizer is desired.
    :param negative_sampler: A negative sampler name, list of regularizer names, or None if no negative sampler
        is desired. Negative sampling is used only in combination with the pykeen.training.sclwa training loop.
    :param evaluator: The name of the evaluator to be used. Defaults to rank-based evaluator.
    :param stopper: The name of the stopper to be used. Defaults to NopStopper which doesn't define a
        stopping criterion.
    :param model_to_model_kwargs: A mapping from model name to dictionaries of default keyword arguments for
        the instantiation of that model.
    :param model_to_model_kwargs_ranges: A mapping from model name to dictionaries of keyword argument
        ranges for that model to be used in HPO.
    :param model_to_loss_to_loss_kwargs: A mapping from model name to a mapping of loss name to a mapping
        of default keyword arguments for the instantiation of that loss function. This is useful because for some
        losses, have hyper-parameters such as pykeen.losses.MarginRankingLoss
    :param model_to_loss_to_loss_kwargs_ranges: A mapping from model name to a mapping of loss name
        to a mapping of keyword argument ranges for that loss to be used in HPO.
    :param model_to_optimizer_to_optimizer_kwargs: A mapping from model name to a mapping of optimizer name to a mapping
        of default keyword arguments for the instantiation of that optimizer. This is useful because the optimizers,
        have hyper-parameters such as the learning rate.
    :param model_to_optimizer_to_optimizer_kwargs_ranges: A mapping from model name to a mapping of optimizer name
        to a mapping of keyword argument ranges for that optimizer to be used in HPO.
    :param model_to_regularizer_to_regularizer_kwargs: A mapping from model name to a mapping of regularizer name to a
        mapping of default keyword arguments for the instantiation of that regularizer. This is useful because the
        optimizers, have hyper-parameters such as the regularization weight.
    :param model_to_regularizer_to_regularizer_kwargs_ranges: A mapping from model name to a mapping of regularizer name
        to a mapping of keyword argument ranges for that regularizer to be used in HPO.
    :param model_to_neg_sampler_to_neg_sampler_kwargs: A mapping from model name to a mapping of
        negative sampler name to a mapping of default keyword arguments for the instantiation of that negative sampler.
        This is useful because the negative samplers, have hyper-parameters such as the number of negatives that should
        get generated for each positive training example.
    :param model_to_neg_sampler_to_neg_sampler_kwargs_ranges: A mapping from model name to a mapping of
        negative sampler name to a mapping of keyword argument ranges for that negative sampler to be used in HPO.
    :param model_to_training_loop_to_training_loop_kwargs: A mapping from model name to a mapping of training loop name
        to a mapping of default keyword arguments for the training loop.
    :param model_to_training_loop_to_training_kwargs: A mapping from model name to a mapping of trainer name to a
        mapping of default keyword arguments for the training procedure. This is useful because you can set the
        hyper-parameters such as the number of training epochs and the batch size.
    :param model_to_training_loop_to_training_kwargs_ranges:  A mapping from model name to a mapping of
        trainer name to a mapping of keyword argument ranges for that trainer to be used in HPO.
    :param evaluator_kwargs: The keyword arguments passed to the evaluator.
    :param evaluation_kwargs: The keyword arguments passed during evaluation.
    :param stopper_kwargs: The keyword arguments passed to the stopper.
    :param n_trials: Number of HPO trials.
    :param timeout: The time (seconds) after which the ablation study will be terminated.
    :param metric: The metric to optimize during HPO.
    :param direction: Defines, whether to 'maximize' or 'minimize' the metric during HPO.
    :param sampler: The HPO sampler, it defaults to random search.
    :param pruner: Defines approach for pruning trials. Per default no pruning is used, i.e., pruner is
        set to 'Nopruner'.
    :param metadata: A mapping of meta data arguments such as name of the ablation study.
    :param directory: The directory in which the experimental artifacts will be saved.
    :param save_artifacts: Defines, whether each trained model sampled during HPO should be saved.

    :return: pairs of output directories and HPO config paths inside those directories.
    :raises ValueError:
            If the dataset is not specified correctly, i.e., dataset is not of type str, or a dictionary containing
            the paths to the training, testing, and validation data.
    """
    directory = normalize_path(path=directory)
    datasets = upgrade_to_sequence(datasets)
    create_inverse_triples = upgrade_to_sequence(create_inverse_triples)
    models = upgrade_to_sequence(models)
    losses = upgrade_to_sequence(losses)
    optimizers = upgrade_to_sequence(optimizers)
    training_loops = upgrade_to_sequence(training_loops)
    regularizers = upgrade_to_sequence(regularizers)

    # note: for some reason, mypy does not properly recognize the tuple[T1, T2, T3] notation,
    #  but rather uses tuple[T1 | T2 | T3, ...]
    it: Iterable[
        tuple[
            # dataset
            str | SplitToPathDict,
            # create inverse triples
            bool,
            # models, losses
            str,
            str,
            # regularizers
            str | None,
            # optimizers, training loops
            str,
            str,
        ]
    ]
    it = itt.product(  # type: ignore
        datasets,
        create_inverse_triples,
        models,
        losses,
        regularizers,
        optimizers,
        training_loops,
    )

    if not model_to_model_kwargs:
        model_to_model_kwargs = {}
    if not model_to_model_kwargs_ranges:
        model_to_model_kwargs_ranges = {}

    directories = []
    for counter, (
        dataset,
        this_create_inverse_triples,
        model,
        loss,
        regularizer,
        optimizer,
        training_loop,
    ) in enumerate(it):
        dataset_name = normalize_string(dataset) if isinstance(dataset, str) else "user_data"
        experiment_name = f"{counter:04d}_{dataset_name}_{normalize_string(model)}"
        output_directory = directory.joinpath(experiment_name)
        output_directory.mkdir(exist_ok=True, parents=True)
        # TODO what happens if already exists?

        _experiment_optuna_config = {
            "n_trials": n_trials,
            "timeout": timeout,
            "metric": metric,
            "direction": direction,
            "sampler": sampler,
            "pruner": pruner,
        }
        _experiment_optuna_config["storage"] = f"sqlite:///{output_directory.as_posix()}/optuna_results.db"
        if save_artifacts:
            save_model_directory = output_directory.joinpath("artifacts")
            save_model_directory.mkdir(exist_ok=True, parents=True)
            _experiment_optuna_config["save_model_directory"] = save_model_directory.as_posix()

        hpo_config: dict[str, Any] = dict()
        hpo_config["stopper"] = stopper

        if stopper_kwargs is not None:
            hpo_config["stopper_kwargs"] = stopper_kwargs

        # TODO incorporate setting of random seed
        # pipeline_kwargs=dict(
        #    random_seed=random_non_negative_int(),
        # ),

        def _set_arguments(config: Mapping3D | None, key: str, value: str) -> None:
            """Set argument and its values."""
            d = {}
            d[key] = {} if config is None else config.get(model, {}).get(value, {})  # noqa:B023
            if d[key]:
                hpo_config.update(d)  # noqa:B023

        # Add dataset to current_pipeline
        if isinstance(dataset, str):
            hpo_config["dataset"] = dataset
        elif isinstance(dataset, dict):
            # Training, test, and validation paths are provided
            hpo_config["training"] = dataset["training"]
            hpo_config["testing"] = dataset["testing"]
            hpo_config["validation"] = dataset["validation"]
        else:
            raise ValueError(
                "Dataset must be either the dataset name, i.e., of type str, or a dictionary containing\n"
                "the paths to the training, testing, and validation data.",
            )
        logger.info(f"Dataset: {dataset}")
<<<<<<< HEAD
=======
        hpo_config["dataset_kwargs"] = dict(create_inverse_triples=this_create_inverse_triples)
        logger.info(f"Add inverse triples: {this_create_inverse_triples}")
>>>>>>> b8067611

        hpo_config["model"] = model
        hpo_config["model_kwargs"] = model_to_model_kwargs.get(model, {})
        logger.info(f"Use inverse relations: {create_inverse_triples}")
        hpo_config["model_kwargs"]["create_inverse_triples"] = create_inverse_triples
        hpo_config["model_kwargs_ranges"] = model_to_model_kwargs_ranges.get(model, {})
        logger.info(f"Model: {model}")

        # Add loss function to current_pipeline
        hpo_config["loss"] = loss
        _set_arguments(config=model_to_loss_to_loss_kwargs, key="loss_kwargs", value=loss)
        _set_arguments(config=model_to_loss_to_loss_kwargs_ranges, key="loss_kwargs_ranges", value=loss)
        logger.info(f"Loss functions: {loss}")

        # Add regularizer to current_pipeline
        if regularizer is not None:
            hpo_config["regularizer"] = regularizer
            _set_arguments(
                config=model_to_regularizer_to_regularizer_kwargs,
                key="regularizer_kwargs",
                value=regularizer,
            )
            _set_arguments(
                config=model_to_regularizer_to_regularizer_kwargs_ranges,
                key="regularizer_kwargs_ranges",
                value=regularizer,
            )
            logger.info(f"Regularizer: {regularizer}")

        # Add optimizer to current_pipeline
        hpo_config["optimizer"] = optimizer
        _set_arguments(config=model_to_optimizer_to_optimizer_kwargs, key="optimizer_kwargs", value=optimizer)
        _set_arguments(
            config=model_to_optimizer_to_optimizer_kwargs_ranges,
            key="optimizer_kwargs_ranges",
            value=optimizer,
        )
        logger.info(f"Optimizer: {optimizer}")

        # Add training approach to current_pipeline
        hpo_config["training_loop"] = training_loop
        _set_arguments(
            config=model_to_training_loop_to_training_loop_kwargs,
            key="training_loop_kwargs",
            value=training_loop,
        )
        _set_arguments(config=model_to_training_loop_to_training_kwargs, key="training_kwargs", value=training_loop)
        _set_arguments(
            config=model_to_training_loop_to_training_kwargs_ranges,
            key="training_kwargs_ranges",
            value=training_loop,
        )
        logger.info(f"Training loop: {training_loop}")

        if issubclass(training_loop_resolver.lookup(training_loop), SLCWATrainingLoop):
            negative_sampler = negative_sampler or "basic"  # default to basic
            _set_arguments(
                config=model_to_neg_sampler_to_neg_sampler_kwargs,
                key="negative_sampler_kwargs",
                value=negative_sampler,
            )
            _set_arguments(
                config=model_to_neg_sampler_to_neg_sampler_kwargs_ranges,
                key="negative_sampler_kwargs_ranges",
                value=negative_sampler,
            )
            logger.info(f"Negative sampler: {negative_sampler}")

        # Add evaluation
        hpo_config["evaluator"] = evaluator
        if evaluator_kwargs:
            hpo_config["evaluator_kwargs"] = evaluator_kwargs
        hpo_config["evaluation_kwargs"] = evaluation_kwargs or {}
        logger.info(f"Evaluator: {evaluator}")

        if epochs is not None:
            hpo_config.setdefault("training_kwargs", {}).setdefault("num_epochs", epochs)

        rv_config = dict(
            type="hpo",
            metadata=metadata or {},
            pipeline=hpo_config,
            optuna=_experiment_optuna_config,
        )

        rv_config_path = output_directory.joinpath("hpo_config.json")
        with rv_config_path.open("w") as file:
            # paths need to be encoded as strings to make them JSON-serializable
            json.dump(rv_config, file, indent=2, ensure_ascii=True, default=path_to_str)

        directories.append((output_directory, rv_config_path))

    return directories<|MERGE_RESOLUTION|>--- conflicted
+++ resolved
@@ -488,7 +488,7 @@
     directories = []
     for counter, (
         dataset,
-        this_create_inverse_triples,
+        _this_create_inverse_triples,
         model,
         loss,
         regularizer,
@@ -547,11 +547,6 @@
                 "the paths to the training, testing, and validation data.",
             )
         logger.info(f"Dataset: {dataset}")
-<<<<<<< HEAD
-=======
-        hpo_config["dataset_kwargs"] = dict(create_inverse_triples=this_create_inverse_triples)
-        logger.info(f"Add inverse triples: {this_create_inverse_triples}")
->>>>>>> b8067611
 
         hpo_config["model"] = model
         hpo_config["model_kwargs"] = model_to_model_kwargs.get(model, {})
